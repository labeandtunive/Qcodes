--- conflicted
+++ resolved
@@ -4,12 +4,8 @@
  - conda-forge
 dependencies:
  - python=3.6.8
-<<<<<<< HEAD
+ - pip
  - numpy=1.16
-=======
- - pip
- - numpy=1.15
->>>>>>> f2704adb
  - matplotlib=3.0
  - pyqtgraph=0.10.0
  - pyvisa=1.9.1
