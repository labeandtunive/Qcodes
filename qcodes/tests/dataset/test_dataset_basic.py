--- conflicted
+++ resolved
@@ -661,11 +661,7 @@
     assert loaded_ds.description == desc
 
 
-<<<<<<< HEAD
-def test_metadata(experiment):
-=======
 def test_metadata(experiment, request):
->>>>>>> 05e3bc7b
 
     metadata1 = {'number': 1, "string": "Once upon a time..."}
     metadata2 = {'more': 'meta'}
