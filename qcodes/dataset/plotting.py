--- conflicted
+++ resolved
@@ -9,26 +9,15 @@
 import os
 from contextlib import contextmanager
 from functools import partial
-<<<<<<< HEAD
-from typing import TYPE_CHECKING, Any, List, Optional, Sequence, Tuple, cast
-=======
-from typing import Any, List, Literal, Optional, Sequence, Tuple, cast
->>>>>>> 81f1424b
+from typing import TYPE_CHECKING, Any, List, Literal, Optional, Sequence, Tuple, cast
 
 import numpy as np
-<<<<<<< HEAD
 
 if TYPE_CHECKING:
     import matplotlib
     from matplotlib.axes import Axes
     from matplotlib.colorbar import Colorbar
-    from typing_extensions import Literal
-=======
-from matplotlib.axes import Axes
-from matplotlib.colorbar import Colorbar
-from matplotlib.ticker import FuncFormatter
->>>>>>> 81f1424b
-
+    
 import qcodes as qc
 from qcodes.dataset.data_set import load_by_run_spec
 from qcodes.dataset.data_set_protocol import DataSetProtocol
