--- conflicted
+++ resolved
@@ -16,20 +16,13 @@
     "Welcome to QCoDeS! This document will help you find an overview over the available tutorials and examples. Please note that the document is under construction an will eventually popluated further. Until then don't forget to check the examples folder ([online](https://github.com/QCoDeS/Qcodes/tree/master/docs/examples))\n",
     "\n",
     "\n",
-<<<<<<< HEAD
-    "## Plotting\n",
-    "|               | description          | link  |\n",
-    "| ------------- |:-------------:| -----:|\n",
-    "| ![](files/auto_color_scale_small.png) | Auto color scaling |  ([offline](plotting/auto_color_scale.ipynb),[online](https://nbviewer.jupyter.org/github/QCoDeS/Qcodes/tree/master/docs/examples/plotting/auto_color_scale.ipynb))|\n",
-=======
->>>>>>> bd18b7e5
     "\n",
     "\n",
     "## Logging\n",
-    "|               | description          | link  |\n",
-    "| ------------- |:-------------:| -----:|\n",
-    "| ![](files/logger.png) | the logger module |  ([offline](logging/logger.ipynb),[online](https://nbviewer.jupyter.org/github/QCoDeS/Qcodes/tree/master/docs/examples/logging/logger.ipynb))|\n",
-    "| ![](files/log_analysis.png) | log file parsing |  ([offline](logging/logfile_parsing.ipynb),[online](https://nbviewer.jupyter.org/github/QCoDeS/Qcodes/tree/master/docs/examples/logging/logfile_parsing.ipynb))|\n",
+    "   Title      | description   | local link    | online link\n",
+    "------------- |:-------------:| -------------:|------------\n",
+    "![](files/logger.png) | the logger module | [offline](logging/logger.ipynb) | [online](https://nbviewer.jupyter.org/github/QCoDeS/Qcodes/tree/master/docs/examples/logging/logger.ipynb)\n",
+    "![](files/log_analysis.png) | log file parsing |  [offline](logging/logfile_parsing.ipynb) | [online](https://nbviewer.jupyter.org/github/QCoDeS/Qcodes/tree/master/docs/examples/logging/logfile_parsing.ipynb)\n",
     "\n",
     "\n"
    ]
@@ -49,6 +42,13 @@
     "------------- |:-------------:| -------------:|------------\n",
     "![Title](files/auto_color_scale_small.png) | Auto color scaling | [offline](plotting/auto_color_scale.ipynb) | [online](https://nbviewer.jupyter.org/github/QCoDeS/Qcodes/tree/master/docs/examples/plotting/auto_color_scale.ipynb)"
    ]
+  },
+  {
+   "cell_type": "code",
+   "execution_count": null,
+   "metadata": {},
+   "outputs": [],
+   "source": []
   }
  ],
  "metadata": {
@@ -67,7 +67,7 @@
    "name": "python",
    "nbconvert_exporter": "python",
    "pygments_lexer": "ipython3",
-   "version": "3.6.6"
+   "version": "3.6.5"
   },
   "toc": {
    "base_numbering": 1,
