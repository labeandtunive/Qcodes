{
 "cells": [
  {
   "cell_type": "markdown",
   "metadata": {},
   "source": [
    "# Qcodes example with Keysight B1500 Semiconductor Parameter Analyzer"
   ]
  },
  {
   "cell_type": "markdown",
   "metadata": {},
   "source": [
    "## Instrument Short info\n",
    "Here a short introduction on how the B1500 measurement system is composed is given. For a detailed overview it is strongly recommended to refer to the *B1500 Programming Guide* and also the *Parametric Measurement Handbook* by Keysight.\n",
    "\n",
    "### Physical grouping\n",
    "The Keysight B1500 Semiconductor Parameter Analyzer consists of a *Mainframe* and can be equipped with various instrument *Modules*. 10 *Slots* are available in which up to 10 *modules* can be installed (some *modules* occupy two *slots*). Each *module* can have one or two *channels*.\n",
    "\n",
    "### Logical grouping\n",
    "The measurements are typically done in one of the 20 measurement modes. The modes can be roughly subdivided into \n",
    "  - Spot measurements\n",
    "      - **High Speed Spot Measurements**\n",
    "  - Pulsed Spot measurement\n",
    "  - Sweep Measurements\n",
    "  - Search Measurements\n",
    "\n",
    "The **High Speed Spot (HSS)** Mode is essentually just a fancy way of saying to take readings and forcing constant voltages/currents. The *HSS* commands work at any time, independent of the currenttly selected Measurment Mode.\n",
    "\n",
    "With the exception of the *High Speed Spot Measurement Mode*, the other modes have to be activated and configured by the user."
   ]
  },
  {
   "cell_type": "markdown",
   "metadata": {},
   "source": [
    "## Qcodes driver info\n",
    "As can be seen already from the instrument short info, the instrument is very versatile, but also very complex. Hence the driver will eventually consist of two layers:\n",
    "  - The Low Level interface allows one to utilize all functions of the driver by offering a thin wrapper around the FLEX command set that the B1500 understands. \n",
    "  - A Higher Level interface that provides a convenient access to the more frequently used features. Not all features are available via the high level interface.\n",
    "\n",
    "The two driver levels can be used at the same time, so even if some functionality is not yet implemented in the high-level interface, the user can send a corresponding low-level command.\n",
    "\n",
    "### Integer Flags and Constants used in the driver\n",
    "Both the high-level and the low-level interface use integer constants in many commands. For user convienience, the `qcodes.instrument_drivers.Keysight.keysightb1500.constants` provides more descriptive Python Enums for these constants. Although bare integer values can still be used, it is highly recommended to use the enumerations in order to avoid mistakes.\n",
    "\n",
    "### High level interface\n",
    "The high level exposes instrument functionality via QCodes Parameters and Python methods on the mainframe object and the individual instrument module objects. For example, *High Speed Spot* Measurement commands for forcing constant voltages/currents or for taking simple readings are implemented.\n",
    "\n",
    "### Low level interface\n",
    "The Low Level interface (`MessageBuilder` class) provides a wrapper function for each FLEX command. From the low-level, the full functionality of the instrument can be controlled.\n",
    "\n",
    "The `MessageBuilder` assembles a message string which later can be sent to the instrument using the low level `write` and `ask` methods. One can also use the `MessageBuilder` to write FLEX complex measurement routines that are stored in the B1500 and can be executed at a later point. This can be done to enable fast execution."
   ]
  },
  {
   "cell_type": "markdown",
   "metadata": {},
   "source": [
    "## Programming Examples"
   ]
  },
  {
   "cell_type": "markdown",
   "metadata": {},
   "source": [
    "### Initializing the instrument"
   ]
  },
  {
   "cell_type": "code",
   "execution_count": 1,
   "metadata": {},
   "outputs": [],
   "source": [
    "from matplotlib import pyplot as plt\n",
    "import qcodes as qc\n",
    "\n",
    "from qcodes.instrument_drivers.Keysight.keysightb1500 import KeysightB1500, \\\n",
    "    MessageBuilder, constants\n",
    "from qcodes.dataset.experiment_container import load_or_create_experiment\n",
    "from qcodes.dataset.measurements import Measurement\n",
    "from qcodes.dataset.plotting import plot_dataset\n",
    "from qcodes.instrument.parameter import expand_setpoints_helper\n",
    "from qcodes import initialise_database\n",
    "from pyvisa.errors import VisaIOError\n",
    "\n",
    "from IPython.display import display, Markdown"
   ]
  },
  {
   "cell_type": "code",
   "execution_count": 2,
   "metadata": {},
   "outputs": [],
   "source": [
    "station = qc.Station() # Create a station to hold all the instruments"
   ]
  },
  {
   "cell_type": "code",
   "execution_count": 3,
   "metadata": {},
   "outputs": [
    {
     "name": "stdout",
     "output_type": "stream",
     "text": [
      "Connected to: Agilent Technologies B1500A (serial:0, firmware:A.06.01.2016.0401) in 0.96s\n"
     ]
    },
    {
     "data": {
      "text/markdown": [
       "**Note: using physical instrument.**"
      ],
      "text/plain": [
       "<IPython.core.display.Markdown object>"
      ]
     },
     "metadata": {},
     "output_type": "display_data"
    }
   ],
   "source": [
    "# Note: If there is no physical instrument connected \n",
    "# the following code will try to load a simulated instrument\n",
    "\n",
    "try:\n",
    "    #TODO change that address according to your setup\n",
    "    b1500 = KeysightB1500('spa', address='GPIB21::17::INSTR')\n",
    "    display(Markdown(\"**Note: using physical instrument.**\"))\n",
    "except (ValueError, VisaIOError):\n",
    "    # Either there is no VISA lib installed or there was no real instrument found at the\n",
    "    # specified address => use simulated instrument\n",
    "    import qcodes.instrument.sims as sims\n",
    "    path_to_yaml = sims.__file__.replace('__init__.py',\n",
    "                                         'keysight_b1500.yaml')\n",
    "\n",
    "    b1500 = KeysightB1500('SPA',\n",
    "                          address='GPIB::1::INSTR',\n",
    "                          visalib=path_to_yaml + '@sim')\n",
    "    display(Markdown(\"**Note: using simulated instrument. Functionality will be limited.**\"))"
   ]
  },
  {
   "cell_type": "code",
   "execution_count": 4,
   "metadata": {},
   "outputs": [
    {
     "data": {
      "text/plain": [
       "'spa'"
      ]
     },
     "execution_count": 4,
     "metadata": {},
     "output_type": "execute_result"
    }
   ],
   "source": [
    "station.add_component(b1500)"
   ]
  },
  {
   "cell_type": "markdown",
   "metadata": {},
   "source": [
    "## High Level Interface\n",
    "\n",
    "Here is an example of using the high-level interface."
   ]
  },
  {
   "cell_type": "markdown",
   "metadata": {},
   "source": [
    "### Identifying and selecting installed modules\n",
    "As mentioned above, the B1500 is a modular instrument, and contains multiple cards. When initializing the driver, the driver requests the installed modules from the B1500 and exposes them to the user via multiple ways.\n",
    "\n",
    "The first way to address a certain module is e.g. as follows:"
   ]
  },
  {
   "cell_type": "code",
   "execution_count": 5,
   "metadata": {},
   "outputs": [
    {
     "data": {
      "text/plain": [
       "<B1517A: spa_smu2 of KeysightB1500: spa>"
      ]
     },
     "execution_count": 5,
     "metadata": {},
     "output_type": "execute_result"
    }
   ],
   "source": [
    "b1500.smu1 # first SMU in the system\n",
    "b1500.cmu1 # first CMU in the system\n",
    "b1500.smu2 # second SMU in the system"
   ]
  },
  {
   "cell_type": "markdown",
   "metadata": {},
   "source": [
    "The naming scheme is - `b1500.<instrument class as lower case><number>`, where number is `1` for the first instrument in its class, `2` for the second instrument in its class and so on. (*Not the channel or slot number!*)\n",
    "\n",
    "Next to this direct access - which is simple and good for direct user interaction - the modules are also exposed via multiple data structures through which they can be adressed:\n",
    "  - by slot number\n",
    "  - by module kind (such as SMU, or CMU)\n",
    "  - by channel number\n",
    "\n",
    "This can be more convenient for programmatic selection of the modules."
   ]
  },
  {
   "cell_type": "markdown",
   "metadata": {},
   "source": [
    "Instrument modules are installed in slots (numbered 1-11) and can be selected by the slot number:"
   ]
  },
  {
   "cell_type": "code",
   "execution_count": 6,
   "metadata": {},
   "outputs": [
    {
     "data": {
      "text/plain": [
       "{<SlotNr.SLOT01: 1>: <B1517A: spa_smu1 of KeysightB1500: spa>,\n",
       " <SlotNr.SLOT02: 2>: <B1517A: spa_smu2 of KeysightB1500: spa>,\n",
       " <SlotNr.SLOT03: 3>: <B1520A: spa_cmu1 of KeysightB1500: spa>}"
      ]
     },
     "execution_count": 6,
     "metadata": {},
     "output_type": "execute_result"
    }
   ],
   "source": [
    "b1500.by_slot"
   ]
  },
  {
   "cell_type": "markdown",
   "metadata": {},
   "source": [
    "All modules are also grouped by module kind (see `constants.ModuleKind` for list of known kinds of modules):"
   ]
  },
  {
   "cell_type": "code",
   "execution_count": 7,
   "metadata": {},
   "outputs": [
    {
     "data": {
      "text/plain": [
       "defaultdict(list,\n",
       "            {<ModuleKind.SMU: 'SMU'>: [<B1517A: spa_smu1 of KeysightB1500: spa>,\n",
       "              <B1517A: spa_smu2 of KeysightB1500: spa>],\n",
       "             <ModuleKind.CMU: 'CMU'>: [<B1520A: spa_cmu1 of KeysightB1500: spa>]})"
      ]
     },
     "execution_count": 7,
     "metadata": {},
     "output_type": "execute_result"
    }
   ],
   "source": [
    "b1500.by_kind"
   ]
  },
  {
   "cell_type": "markdown",
   "metadata": {},
   "source": [
    "For example, let's list all SMU modules:"
   ]
  },
  {
   "cell_type": "code",
   "execution_count": 8,
   "metadata": {},
   "outputs": [
    {
     "data": {
      "text/plain": [
       "[<B1517A: spa_smu1 of KeysightB1500: spa>,\n",
       " <B1517A: spa_smu2 of KeysightB1500: spa>]"
      ]
     },
     "execution_count": 8,
     "metadata": {},
     "output_type": "execute_result"
    }
   ],
   "source": [
    "b1500.by_kind['SMU']"
   ]
  },
  {
   "cell_type": "markdown",
   "metadata": {},
   "source": [
    "Lastly, there is dictionary of all module channels:"
   ]
  },
  {
   "cell_type": "code",
   "execution_count": 9,
   "metadata": {},
   "outputs": [
    {
     "data": {
      "text/plain": [
       "{<ChNr.SLOT_01_CH1: 1>: <B1517A: spa_smu1 of KeysightB1500: spa>,\n",
       " <ChNr.SLOT_02_CH1: 2>: <B1517A: spa_smu2 of KeysightB1500: spa>,\n",
       " <ChNr.SLOT_03_CH1: 3>: <B1520A: spa_cmu1 of KeysightB1500: spa>}"
      ]
     },
     "execution_count": 9,
     "metadata": {},
     "output_type": "execute_result"
    }
   ],
   "source": [
    "# For the simulation driver:\n",
    "# Note how the B1530A module has two channels.\n",
    "# The first channel number is the same as the slot number (6).\n",
    "# The second channel has a `02` appended to the channel number.\n",
    "b1500.by_channel"
   ]
  },
  {
   "cell_type": "markdown",
   "metadata": {},
   "source": [
    "**Note: For instruments with only one channel, channel number is the same as the slot number. However there are instruments with 2 channels per card. For these instruments the second channel number will differ from the slot number.**\n",
    "\n",
    "**Note for the simulated instrument: The simulation driver will list a B1530A module with 2 channels as example.**\n",
    "\n",
    "In general, the slot- and channel numbers can be passed as integers. However (especially in the case of the channel numbers for multi-channel instruments) it is recommended to use the Python enums defined in `qcodes.instrument_drivers.Keysight.keysightb1500.constants`:"
   ]
  },
  {
   "cell_type": "code",
   "execution_count": 10,
   "metadata": {},
   "outputs": [],
   "source": [
    "# Selecting a module by channel number using the Enum\n",
    "m1 = b1500.by_channel[constants.ChNr.SLOT_01_CH1]\n",
    "\n",
    "# Without enum\n",
    "m2 = b1500.by_channel[1]\n",
    "\n",
    "# And we assert that we selected the same module:\n",
    "assert m1 is m2"
   ]
  },
  {
   "cell_type": "markdown",
   "metadata": {},
   "source": [
    "### Enabling / Disabling channels\n",
    "\n",
    "Before sourcing or doing a measurement, the respective channel has to be enabled. There are two ways to enable/disable a channel:\n",
    "  - By directly addressing the module\n",
    "  - By addressing the mainframe and specifying which channel(s) to be enabled\n",
    "\n",
    "The second method is useful if multiple channels shall be enabled, or for programmatic en-/disabling of channels. It also allows to en-/disable all channels with one call."
   ]
  },
  {
   "cell_type": "code",
   "execution_count": 11,
   "metadata": {},
   "outputs": [],
   "source": [
    "# Direct addressing the module\n",
    "b1500.smu1.enable_outputs()\n",
    "b1500.smu1.disable_outputs()"
   ]
  },
  {
   "cell_type": "code",
   "execution_count": 12,
   "metadata": {},
   "outputs": [],
   "source": [
    "# Enabling via the mainframe\n",
    "\n",
    "# enable one channel\n",
    "b1500.enable_channels([1])\n",
    "\n",
    "# enable multiple channels\n",
    "b1500.enable_channels([1, 2])\n",
    "\n",
    "# disable multiple channels\n",
    "b1500.disable_channels([1, 2]) \n",
    "\n",
    "# disable all channels\n",
    "b1500.disable_channels()"
   ]
  },
  {
   "cell_type": "markdown",
   "metadata": {},
   "source": [
    "### Performing sampling measurements"
   ]
  },
  {
   "cell_type": "markdown",
   "metadata": {},
   "source": [
    "This section outlines steps to perform sampling measurement. "
   ]
  },
  {
   "cell_type": "markdown",
   "metadata": {},
   "source": [
    "Set a sample rate and number of samples. "
   ]
  },
  {
   "cell_type": "code",
   "execution_count": 13,
   "metadata": {},
   "outputs": [],
   "source": [
    "# Number of spot measurments made per second and stored in a buffer. \n",
    "sample_rate = 0.02\n",
    "# Total number of spot measurements. \n",
    "nsamples = 100"
   ]
  },
  {
   "cell_type": "markdown",
   "metadata": {},
   "source": [
    "Assign timing parameters to SMU. "
   ]
  },
  {
   "cell_type": "code",
   "execution_count": 14,
   "metadata": {},
   "outputs": [],
   "source": [
    "b1500.smu1.timing_parameters(0, sample_rate, nsamples)"
   ]
  },
  {
   "cell_type": "markdown",
   "metadata": {},
   "source": [
    "Autozero is generally disabled for sampling measurement. "
   ]
  },
  {
   "cell_type": "code",
   "execution_count": 15,
   "metadata": {},
   "outputs": [],
   "source": [
    "b1500.autozero_enabled(False)"
   ]
  },
  {
   "cell_type": "markdown",
   "metadata": {},
   "source": [
    "Set SMU to sampling mode. "
   ]
  },
  {
   "cell_type": "code",
   "execution_count": 16,
   "metadata": {},
   "outputs": [],
   "source": [
    "b1500.smu1.measurement_mode(constants.MM.Mode.SAMPLING)"
   ]
  },
  {
   "cell_type": "markdown",
   "metadata": {},
   "source": [
    "SMU is configured with by assigning voltage output range, input output range and compliance. While forcing voltage, current should be the compliance and vice versa.\n"
   ]
  },
  {
   "cell_type": "code",
   "execution_count": null,
   "metadata": {},
   "outputs": [],
   "source": [
    "b1500.smu1.source_config(output_range=constants.VOutputRange.AUTO,\n",
    "                       compliance=1e-7, \n",
    "                       compl_polarity=None, \n",
    "                       min_compliance_range=constants.IOutputRange.AUTO\n",
    "                      )"
   ]
  },
  {
   "cell_type": "markdown",
   "metadata": {},
   "source": [
<<<<<<< HEAD
    "Set the operation mode and the setup parameter of the A/D converter (ADC) for each ADC type. By default the ADC is set tio 'high speed' type, mode is set set to 'manual' and the number of averaging is set to 1. "
=======
    "Set the averaging to 1 otherwise the measurement takes 10 times more time. "
>>>>>>> bf9d9379
   ]
  },
  {
   "cell_type": "code",
   "execution_count": null,
   "metadata": {},
   "outputs": [],
   "source": [
<<<<<<< HEAD
    "b1500.smu1.set_adc_type_mode_and_coeff()"
=======
    "b1500.use_nplc_for_high_speed_adc(n=1)"
>>>>>>> bf9d9379
   ]
  },
  {
   "cell_type": "markdown",
   "metadata": {},
   "source": [
<<<<<<< HEAD
    "Set the voltage"
=======
    "Set SMU voltage"
>>>>>>> bf9d9379
   ]
  },
  {
   "cell_type": "code",
   "execution_count": 18,
   "metadata": {},
   "outputs": [],
   "source": [
    "b1500.smu1.voltage(1e-6)"
   ]
  },
  {
   "cell_type": "markdown",
   "metadata": {},
   "source": [
    "We are now ready to start the sampling measurement. We first initialize the database and create-new/load-old experiment. Then we register our dependent and independent parameters and start the measurement. \n",
    "\n",
    "**Note** that the default values of label and units are not defined for the parameter sampling measurement trace. Hence we first set them according to what is being measured: in this case we will measure current in A. It is important to set the label and the unit before the measurement in order to have this information when looking at the acquired data, for example when plotting it with `plot_dataset` as shown below."
   ]
  },
  {
   "cell_type": "code",
   "execution_count": 19,
   "metadata": {},
   "outputs": [],
   "source": [
    "b1500.smu1.sampling_measurement_trace.label = 'Current'\n",
    "b1500.smu1.sampling_measurement_trace.unit = 'A'\n",
    "# Automatic assignment of the label and unit based on\n",
    "# the settings of the instrument can be implemented\n",
    "# upon request."
   ]
  },
  {
   "cell_type": "code",
   "execution_count": 20,
   "metadata": {},
   "outputs": [
    {
     "name": "stdout",
     "output_type": "stream",
     "text": [
      "Starting experimental run with id: 1425\n"
     ]
    }
   ],
   "source": [
    "initialise_database()\n",
    "exp = load_or_create_experiment(experiment_name='dummy_sampling_measurement',\n",
    "                          sample_name=\"no sample\")\n",
    "meas  = Measurement(exp=exp)\n",
    "meas.register_parameter(b1500.smu1.sampling_measurement_trace)\n",
    "\n",
    "with meas.run() as datasaver:\n",
    "    datasaver.add_result(*expand_setpoints_helper(b1500.smu1.sampling_measurement_trace))"
   ]
  },
  {
   "cell_type": "markdown",
   "metadata": {},
   "source": [
    "Thanks to the `label` and `unit` set above for the `sampling_measurement_trace` parameter, the `plot_dataset` function is able to produce a plot with a useful label for the vertical axis, see below:"
   ]
  },
  {
   "cell_type": "code",
   "execution_count": 21,
   "metadata": {},
   "outputs": [
    {
     "data": {
      "text/plain": [
       "([<matplotlib.axes._subplots.AxesSubplot at 0x1f1f597fda0>], [None])"
      ]
     },
     "execution_count": 21,
     "metadata": {},
     "output_type": "execute_result"
    },
    {
     "data": {
      "image/png": "iVBORw0KGgoAAAANSUhEUgAAAbQAAAEWCAYAAAAO4GKjAAAABHNCSVQICAgIfAhkiAAAAAlwSFlzAAALEgAACxIB0t1+/AAAADl0RVh0U29mdHdhcmUAbWF0cGxvdGxpYiB2ZXJzaW9uIDMuMC4zLCBodHRwOi8vbWF0cGxvdGxpYi5vcmcvnQurowAAIABJREFUeJzsvXecJFd57/17OqfpnulJG2dXYSW00i4CJAQWMkGADCbZxkYCDDZgrk12AnPtywsYv+DXGKRrGzDBJknCGGyThRAKZEXErqSVViutdnY2zMxO6Byrz/vHqVN9urqqunq6eqZn5nw/n/7MdHd11an4nCcTYwwKhUKhUKx3fGs9AIVCoVAovEAJNIVCoVBsCJRAUygUCsWGQAk0hUKhUGwIlEBTKBQKxYZACTSFQqFQbAiUQNugEFGeiM5e63G4gYgYEZ271uNYrxDRbv0YBvT33yOi16/1uBS9QUT/i4iuXetx9APzNdth2ZcR0VfcrLejQCOiJ4iopD8gTxPR54ko4WblvUBEbyGiv9P//xER7Ze+u4iIvk9EZ4jINpGOiPYQUZmIvix99ptE9BMiWtb35zNENCR9/3kiqur7K15+l2O2+u2vVnYEeoMxlmCMPb7a29Wvl+ev9nYVTRhjL2KMfWGtx6Gwhoj+gIh+0mGZEIC/AfAPqzOqwYUx9k0AF8kywA63GtpLGWMJABcDeAqA9/YwPrc8DcC9ROQDcAGAh6TvagC+CuCNHdbxLwDuNn2WAvAhANv09e5A+0Xz/+kCQby0LsZt/u2Tu/htz7iZ8SgUm411eF+8HMDDjLETaz2QAeFGAG/utFBXJkfG2GkA3wcXbAAAIrqdiN4kvW+Zfehq5R8T0aNEtERE/0JE5GJzlwC4F8D5AI4yxurSOB5hjH0OwIN2PyaiqwEsA/ihaR9uYIzdxBgrMsaWAHwGwOUuxtMTRPQqInqciJL6+xfpGuK4/p4R0Tv0Zc4Q0T/owlz8/g1EdEg/ht8nol3Sd4yI3kpEjwJ4VPrsXP3/zxPRJ3RTVJ6IfkpEW4joWn19DxPRU6T1bSOirxPRPBEdJaJ3SN+9n4i+SkRfJKIcET1IRJfo330JwBSAb+nbebfNsfhLIjpFRCeJ6A2m79xcT2/Rr6ccEf0tEZ1DRD8noqw+tpC+7HOIaIaI3k1Ec/o2X0FELyaiw0S0SET/W192CxEViWhU2tbT9GMQdDiv5xLRHUSU0c/bf0jfXUdEx/Vx3UtEV5iO438S0Zf1/ThIROcR0Xv1sR4noheajsuHiegufVvfIKK0zZiMYyiOHxF9VD/XR4noRdKyZxG3gOSI6Bb9/vyy1Xql3whz0R/q41wifo9fSkQHiFs//tn0G6fr1+k4PZ2I7tG/myWij8nn1rQNwzqgH9+v6cc3C+APiMhHRH9FRI8R0YJ+raT7tE+Wzz0iugDApwA8k/g9smxzmF8E4A6LY/56IprWr7W/lr4PE7+fT+qva4kobHP+BvGaTRHR54jfoyeI6EPUahm7HcBv2hyrJowxxxeAJwA8X/9/B4CDAK6Tvr8dwJuk938A4CfSewbg2wCGwR928wB+w2ZbYXAhlAGg6f8XAVT0///atPy5fBfa1pMEcBjATgDvB/Blh/27FsBXpPefB7Cov+4F8DudjpHptx9y+P56fZlRACcBvMR0nG4DkNaP02FxXAG8AsARcI0yAG6K+Jnptz/QfxuVPjtXGtcZcK03AuBWAEcBvA6AH1xjvU1f1qfv9/sAhACcDeBxAFfp378fQBnAi/XffhjAL6yuF5tj8BsAZgFcBCAO4AbTWN1cT9/Uz/GF+rXxQ32cKXBN/vX6ss8BUNf3JQjgj8CvvxsADOm/LwM4W1/+uwD+RNrWxwH8U4dzfiOAv9aPWwTAs6TvXquf6wCAPwdwGkDEdByv0r//on5O/loa61HTfXZCOm5fh35dA9itH5eA+Rjqx6+mr88P4E/Arz3Sv/85gI/q5/pZALJwuF9M2/uUvs8v1PflfwBMANgOYA7As11ev07H6ecAfl//PwHgGdK5nXF4Vr1f3+9X6OcmCuBdAH4B/hwLA/hXADf2aZ9sn3swXdM2x/huAL9rccw/o+/Lk8Gv/Qv07z+o79sEgHEAPwPwt+vomv0f/XzE9X24C8D/ktaV1pdPOh43Fw/pJwDkAeT0Ff4QwLBp0J0eQPIB+yqAv+qwzTcB+Lj+/80Anm6znJ1Auw7Ae6STYHmDAngBgCUA50mfPVU6oS/W9/vyTsdJ/+3n9RO+LL2+IH0/DGAafFLwr6bfMkiCHsBbAPxQ//97AN4ofecDF/S7pN8+z2J9skD7jPTd2wEckt7vA7Cs/38ZgGnTut4L4N+l43mL9N1eACWrh4rNMfo3AB+R3p+H7gXa5dL7e8W51t//I4Br9f+fA6AEwK+/H9J/f5np96/Q/38VgJ/q//vBb2bLa0/6/RcBfBrADhfXxxKAJ0vH8QfSdy8Fv8/MYx2Wjot83PYCqOrj3A1ngXZE+l1MX3YL+IO2DiAmff9luBdo26XPFgC8Snr/dQDvcnP9djhOPwLwAQBjpmWeg84C7Uem7w8BuFJ6vxVc6AW83ic4PPfgTqA9itbngRjfDumzuwBcrf//GIAXS99dBeCJ9XDNApgEF85RadlroE+y9fdBffkpp/G6NTm+gjE2BH4RPQnAmMvfCU5L/xfBZ1ptENFXdBX8kwDeREQZAFcCuJmI7nKzISK6GMDzwWfXTss9A3ym/krG2GHxOWPsPsbYAmOszhj7LrhW9dtutq3zUcbYsPR6vbTuZQD/CT5j+UeL3x6X/j8G7ucDgF0ArtPNHsvg2iOBzxqtfmvFrPR/yeK9OCe7AGwT29K397/BLzqB+XxGyL2PYhva97Nb3O4LACywpg+0ZPN7sfw3AOwlHh36AgAZxlin6+7d4OfiLuLmV8OESkR/rpukMvpxTKH13jGP44zFWOV9MR+3INzdi8b5YowVpfVuA7AofWbeRie6uaZsr98Ox+mN4JOeh4nobiJ6SRfjM+/LLgD/LY3jELglSL62PdknHVfPPRuWwAWEGbt1bkPrvSQ/P8wM2jW7S//8lHQ8/xVcUxOIY2FnogXApaNrGGN3ENHnwU0Ur9A/LoDP+gRbulmnaf1XE/cbnQafPb0EXO1+bRereQ649J8m7qpLAPAT0V7G2FMBgLi/6JsA3sAY+6HNeoxhgZ/8ntGF7RvAVf7/C25+k9mJpl9wCtw0BPCL4u8YY9d3GKcXHAc3G+xZ4e87jeMU+H4Kpkzfe3Y9dQtjrExEXwXwGvCJ25dc/OY0uKkFRPQsALcQ0Y/Ar9/3gE/IHmSMNYhoCb1dS+bjVgM3Je+0XrwjpwCkiSgmCbWVrssJ2+tX99HYHifG2KMArtGfC78N4GvE/Zwt14nubxk3rd58LR4Hv+d/ajGO3V7tkwvc3KsHwAW5W06CCwar50frxgfvmj0OrqGNMSlWwsQF4Bpn1mljK8lDuxbAC/SHMwDcD+C3iShGPAihU+RhJy4A8Jgu9Z8K4B7zArpzNQJu9wcRRSQH6KcBnAMeuHIxuE38O+AqOIjoIgA3AXg7Y+xbFut+JREliDuQXwhuU/6m9D0joud0u1P6eL8Mru38IYDtRPQW02J/SUQjRLQTwDsBCGftpwC8l4gu1NeVIqLf7XYMLrkLQJaI3kNEUSLyE0+TuNTl72fB/Vl2fBXcQb+XiGIA/h/T915fT93yRXCT0MvAz5cjRPS7RLRDf7sE/rDSwGeUdXDfSYCI3gfu9+uF10rH7YMAvsa6i8BtgTF2DPz+ej8RhYjomeBmJK9xun4djxMRvZaIxhljDTRn5xq4jzlCPA0nCO7DsgyCMI3j70gP3iCicSJ6eR/2qROzAHaQHrxkw3cBPLuL8dwI4G/0fRoD9xtbXr+Dds0yxk6Bu5b+kYiS+rP3HCKS9//Z4GZeR7oWaIyxefCb/v/oH30c3C46C+AL4Ca6XngagPv0/58K7uMwswtcvRWzkRKAR/TxFRljp8UL3MZb1scNcEfnOIDPUTNXTI6WfCe4I3MZPJz/jxhjtwOAfhHkwX1gdrybWvPQzuiffxjc5v9JxlgFXFB+iIhkTegb+v7eDy6EP6fv038D+HsAXyEesfUAeBSU5+gX20vBJwNHwWdTnwU3Pbjhw+A31jIR/YXF+r8HPim6FdypfqtpEa+vp67QZ+8NAPcxxp5w8ZNLAdxJRHnwic87GWNHwaOBvwf+4D0G7lvtxpxnxZfA/aGnwZ3573Bc2h2vAfBMcH/Rh8AnURUP1mvQ4frtdJx+A8CD+vG9DtxnVGaMZcD9zJ8Fv18LAFqiHi24Dvwc3UxEOfAgisv6sE+duBX82XVaej6Y+RaAJxGRndnQzIfAJycHwJ9P9+mfWTGI1+zrwBWUh8CF7NfANUbBNeBmSEdEpJPCBUT0WgAXMsY8z8MjniC+hzF2xOt1K7qDiG4FcANj7LNrPRYBEd0OHqzR1zERD+F+mDFm1pwVqwwRvRnAXsbYu9Z6LCvBq2uWiF4KHun6e52WXW/JhmsKY6yjCUqxvtFNq08FT2zd8Oj7uwiujb8QfL8/sqaDUgAAGGOfXusxDAK6a6jNPWSFquWoUOgQ0RcA3AIemp2TPv+UyYwsXp9au9F6xhbw8Oo8eKDSnzDGfklEr7HZZ9tiBgrFWqNMjgqFQqHYEAy0hkZEw8TL1zxMPDfimWs9JoVCoVAMJoPuQ7sOwE2MsVfqIa4xp4XHxsbY7t27V2VgCoVCsVG49957zzDGzHl8646BFWjEi/j+OnhOEBhjVfBwblt2796Ne+5pS1tTKBQKhQNEtJKKPQPHIJsczwZP8Pt3IvolEX2WiOJrPSiFQqFQDCaDLNAC4OHTn2SMPQU8cfKvzAsR0ZuJt5e4Z35+3vy1QqFQKDYJgyzQZsAra9ypv/8auIBrgTH2acbYJYyxS8bH170JWKFQKBQrZGAFml626jgRna9/dCVau1YrFAqFQmEwsEEhOm8HcL0e4fg4eFFfhUKhUCjaGGiBxhi7H8Alaz0OhUKhUAw+A2tyVCgUCoWiG5RAU/TMwZkM7j/u2EhWoVAo+o4SaIqe+chNh/Chb6t4HYVCsbYMtA9NsT4oVDSUqitunKxQKBSeoDQ0Rc+UaxqKtfpaD0OhUGxylEBT9Ey13kCxojQ0hUKxtiiBpuiZck1DUZkcFQrFGqMEmqJnKvUGSjUNjYZqFqtQKNYOJdAUPVOuce2sVFNamkKhWDuUQFO45r3/dRBfved42+flegMAPDU7LuQr+K1P/BQzS0XP1qlQKDY2SqApXHPTA6fwsyNnWj6raw1ouqmxWPUu0vGR0zn8cnoZB2cynq1ToVBsbJRAU7imUNHazIpCOwO81dCyZS4cc2WVDqBQKNyhBJrCFdV6A1WtgXKt0fJ5WRJwXmpouXINAJDV/yoUCkUnlEBTuKJQ4cKqbNLQKn3S0PIVpaEpFIruUAJN4Yq8jUCT3xc8TK4WgkxsV6FQKDqhBJrCFYWqEGitJseK9L7kYfkrYXLMKZOjQqFwiRJom5hDp7JgzF0ytDA5tgeF9FdDUyZHhULhFiXQNilH5nJ40XU/xg8PzblaPq8LKyeTo5cV95VAUygU3aIE2ibl2AJPWD48l3O1fNFFUEjByyhHERSifGgKhcIlSqBtUmazFQDA8UV3lTiaQSFmH1q/NDTlQ1MoFN2hBNomZS5XBtDU1DohfGhVqTII0CrgPNXQlMlRoVB0iRJomxShoU271NAKkvYlmx0relCI30ee5qEpDU2hUHTLwAs0IvIT0S+J6NtrPZaNxFyWa2gnl0uo1hsdlm7NB5MFmtDQRmJBT5t85stNE2dN6zw+hUKhGHiBBuCdAA6t9SA2GrO6ybHBuFDrREEWaJIAFMJtJBZC0aP2MVqDoVDVMBwLAmgKN4VCoXBioAUaEe0A8JsAPrvWY9lozGYrOHssDgA45sLsKGtocvCHiHIciYeMSMheEQJsayoKQPnRFIMPYwwf/f4jODKXX+uhbGoGWqABuBbAuwHY2pyI6M1EdA8R3TM/P796I1vH1LUGzuQruGT3CAB3frSCrclRQ8BHSEYCnvnQREHi7cORlvcKxaCSKdXwz7cdwfcOnlrroWxqBlagEdFLAMwxxu51Wo4x9mnG2CWMsUvGx8dXaXTrmzP5KhgD9m1PIRzwYXqh0PE3chWQ1qCQBiJBP2KhgGfV9oVGtm1YaWiK9YEImsqU1ORrLRlYgQbgcgAvI6InAHwFwPOI6MtrO6SNwaweELIlFcXOdMyVhpav1BEJ8stFDtUv1zSEAz7EQn7PNDRh3mwKNPWQUAw2JX0ypwTa2jKwAo0x9l7G2A7G2G4AVwO4lTH22jUe1oZgLsdD9ieTYexKx1zlohUqdYwlwgDaoxybGpo3Ak0IsK0pbnJUFfcVg46wYCiBtrYMrEBT9A+hoU0mI9iZjuH4YrFjkeJCpY5RXaCVTHlo4aDQ0Oquix07oUyOivWGmMwtK4G2pqwLgcYYu50x9pK1HsdGYS5bho+A0XgIU+kYClUNC4Wq42/ylTrG4iEA7RpaOOBHLOxHg7XWdlwpZg1NmRwVg47wH2eVQFtT1oVAU3jLbLaCsUQYAb8Pu0ZjAJwjHRnjeWFWJsdKXUMk6EMs6AfgTddqUZB4LBFGKOBTGpoFbjThRqN3bXm18EKzX0uKKihkIFACbRMymytjMsm1n6m0LtAc/GiVOq/fOJoQGlpTC6vUGjwoJBwA0Brev1Jy5TqCfkI44EMyEkBWCbQWbrxrGpd/5FZHgfXQySye9H9ucjyvg8LRMwWc/zc34dFZd50fnPjjL92Lv/7vgx6MqjuKKihkIFACbRMym61gYohrWzvTnTU0EZQxahUUUtf0oBCuoZkbgK6EXLmGoUgQRIREOKCCQkw8NpfHyUwZS0V7M/FDp7Koag0cdZGSsdYcPZNHVWvg8GzvScmPzeddF9z2EqGhFauaq1Jyiv6gBNomZC5bxoSuoUWCfkwmw44PAaF1paJB+H3UIrTKNQ2RgB/xkLcaWkLX+IYiQeVDMyG6GogC01aIwJ9lB6E3KAiT8qIHYy3VNKNg9moim9qVlrZ2KIG2yajWG1goVDGZDBuf7UrHHfuiiZDkRNiPaNDfanKsNxAO+hAVGpoHPrR8uY6hiBBoAeVDMyG6h4t6nFaI4tPrIUhBmJQX870LtHJN8yQwqVvkogJKoK0dSqBtMubzIgctYny2Mx3DsUV705TQCOLhACJBn7OG5kVQSJtAUw8IGaEFC6FlhdDe1sPDVdTuXCzYa5xuKVY1VGqrL9DkSjrr4ZhvVJRA22TMGTlokoY2GsNsttLiG5MRPiwu0PwtXap56aumhuZF+aus7kMDuMlRVdtvRZwPR5Ojrr2th4ermLAsFnsbK2NszUyOpRaT4+CbeTcqSqBtMsRDcGKoqaGJSEc7s6PQCBK6QCvXWzW0cNCPeNjDsH1JQ0uElcnRTMEQaE4mx/WjoeU80tAq9QaYR7mQ3VKo1uH3EYD1ccw3KkqgbTLmcs0qIYKpDrloBUlDiwb9xmyUMcZLXwV8iAW5AJIF2vRCET959Ezb+paLVXzXoSp5rlzDkB4UkowEkK/W11VOVb8pdNDQGg1mnOflHrWe1UBoaAs9+tDEdbkWAq1U1bBFv6cy6+CYb1SUQNtkzGbL8PsIo3rVDwDYpvcdO5WxnvGLIIREiPvQRFBIVe8kHQ76myZHKcrxX247gj/+8r1tSbPX3zmNt1x/n2UEHmMM+Uq9xeTIGJD3qJL/RkCcjzmboJClYhU1jR/z9aAtNDW0HgWabgqveNRothsK1bphxs+U1LW6ViiBtskQOWg+3TwCAImIc8h9U0PzIxL0Gw8OIdjCAR9CAR+CfmrpWn0qW0a+Um8rq3VMz42yetgWqxoaDC1BIYCq5yjTyeQoNDcfrROBpu/PUrHaU8WQ4hpraMloEIlwAMvKh7ZmKIG2yZiVctAEomyVk0ALB3wI+H3ch2aaCUf038dCgRYNTQSgmHPcxHsrISU+ExqaELYqMISjNXjgg494XzvNwhQrNLfdo/F1EbYvznlNY4ZwWwniuqw3GOra6gq1QlVDLORHKhpcF5OIjYoSaJuMOalKiMDnI8RDfsOUZSZfaSY6R4J+YwYs/oYD/DIy90QTbWrMwSbivbVA4w+DpoYWbPl8syNSKHaMxKA1GBYsAilEQMieycS6qP6eK9eMgIpectHkdJLqKgu0UlVDLBRAKhpcF5OIjYoSaJsMXscx3PZ5PBxw1NDiukCLBn2G873cpqH5JbOPZvhEZA2tUtdwStfcrISUmKEnlMnREnGOzh6PA2gKLxlhitwzMYRiVUNtlR/u3ZIr17FjhPtxe6kWIk+mVjsXrVCtKw1tAFACbRNRqWtYLtYwORRp+y4RDtgGXuQrmiHQ5LB92YcG6CZHfR3zueaDVo6enFkqQbhJnEyOyUig5W9WaWgAJIE2lgBg7UebzZUxEgtiwghSGNxjJ4KAROpITxpatTU/cjUpShraeogs3agogbaJELP5yWS7QOukoSX0PLOIFLYvElhlDU1UCpEDE6alKiRy9XdLDc0wOQZb/ioNjSPMwkJDswrdn81WMJmMIBXlx26QBVqppkFrMKONUS+Rjua2RqtFXWugWm8oDW0ACKz1ABSrhwgWGLc0OfrtBVq1jrQe5i98aCIHTXwGcIF2Rp9hi4CQC7YmWzQ0+X/noJBmYjUAVxX3/+yr9+MZZ43i9y7d2fL5+7/5IG564LTlb37t3FF87Pcu7rjuQUGco7PG4iCy1tDmsmWMD4WR1AXaIGsM4nzvHuUCulOjWSeKa6ShicjeWMiP4ZgSaGuJ0tA2EWI2v8VCQ0uEAy316GTykg8tEuSXTKXeMGbBhskx3DQ5igftpbvTLWW1ji0UEQv5EQr4LIWUWUOLhfzw+8hVUMj3HziNj99yuCXC7VSmhC/94hi2j0Tx7PPGW16paBC3PDTbcb2DhDhmqWgQo/GwZS6aWUMb5CAFcV7Hh8KIBH2OLXE6IQeFrKYPrVgRAi2AZDSISr1hW0ZO0V+UhraJmM22VwkRxMMBI4LOTKFSR1xPnI4Gm1X12zS0YDMoZDZXQdBPuHjnMAAe2bhncgjTi0VMpWM4k69YNu7Ml+sgaqYSiJ5onUyOoo5foarhtkfm8YK9kwCA/7j7OLQGw8d+78nYpWsBgutueRQfv+UwaloDQf/6mNsVpULRk8lwm8lRazDM5yuYTIYxvA5MjlnDZxpEOhbqqVrIWpkcm+fEjwZrHnNxXyhWj/VxFys8YTbLhcxILNj2nbMPrTUoBOCNPZtRjj5jHYZAy5YxMRQxfCMi0nF6sYCd6Zhtn7Os3gtNTvx200KmqjUgUrJuuPMYAO7b+I+7j+OKPWNtwgwA0nF+HJZ6rFCxmggfWjzkx8RQuM3kuFCoQGuwdeNDy0sm5nQi1FM9R7kw9qqaHPVrPhr0r4tjvpFRAm0TMacLGSJq+86uMzRjDIVqMw9NaGjlWkPKQ9O1t5DfeKjMZSuYSIaN6LXpxSIYY5heLGJXOmYrpHLlOpKRVoHLNTTnB4QIVBmNh3D74XkcXyzitkfmcSpTxmsu22X5m3Sc+xK9aCy5Wsh1NSeTESPXTzAnFZ9eTz60oUgQ6Xi4p4r7parcp281NTR9khEOYDimBNpaMrACjYh2EtFtRHSIiB4koneu9ZjWO3O5imUOGgDEQwGUa422CgvFqgbG0OZD4yZHk4YW8qOmMVTrDV1DCyMdDyERDmB6sYj5XAXlWgNTozFbAZor14yAEEEyEuyooQn/yasvmwKBmxpvuPMYJobCuPKCCcvfiEAXLxpLrhaFim6SDfkxkYzgTL7Scs6axafDCPp9iIf8A/1wFROVRCSAdCzYk4ZWqkka2ir60ISpPhqSNLQBnkRsZAZWoAGoA/hzxtgFAJ4B4K1EtHeNx7SuEWZAK0T7F3ODTrm5J8ALEQO6ydEIChEaGl+mVNUwmy1jMsm1wZ3pGKYXi0aE45ShobXf9LwwcatAc2NyFBraOeMJPPf8CXz5zmO4/fA8rr50p61/TAi0XiLrVpt8pY54KAAiwmQyDMZgRJYCzcAf4ScdjoUGXKBJJsd4eF3moYntxvU8NADrokLLRmRgBRpj7BRj7D79/xyAQwC2r+2o1jdcyFhraMKkaPajichHkYdmmBylzsAiylEEjiwWq8iW68ZDdVc6hmMLBcOPNmX40KxNjmIsgqFIALmK8wPC8GOE/Hj1ZVNYLtZAAF719Cnb3wiB1ktk3WrDq7bw4ywS5GU/mvh/XC9vlhzwvKhcuQYi3slhNBFCQdL8u6VU04y2Q6tpchT3TCzU2Yd2OlO27DKh8IaBFWgyRLQbwFMA3Gnx3ZuJ6B4iumd+fn61h7ZuKFU1ZMv1tsLEgpitQNM1tJBFUEhdQyjgMwI4RAuZJ87wRGpRM3JqNIbjSyUcWyiAiNchtPehNbtVC+yEn4x4CEaDfjzn/AlMpWN4/gWT2D4ctf2NCI7ptQ/XaiIH6IgJQ6tAq2AsETK00lQ0MNhh+5U6EiEeBDQS622CUaxqGNYDfVZVQ5Py0MS1ayfQ3vyle/DWG+5btbFtNgZeoBFRAsDXAbyLMZY1f88Y+zRj7BLG2CXj4+OrP8B1glVjTxmhgZn9WuK9ZVBIrWFoZ0BT6B3VBZrY1lQ6hmq9gbufWMK2VBShgA9DkSDylXpbtXi5W7UxtkgA+XLdsbWIeKhE9by1b7z1clx7tXPCdMDvw3As2HMfrtVELhQttO1ZKTBkzmRWTkWDA93ORD7fhgl4hROMck3DcJSvY1V9aFIemt9HSEbsJxGnMmX89MgCjszlV218m4mBFmhEFAQXZtczxv5rrceznmn6VuyDQgC0JVfLUXVAa1BIpa615NrEdA3NLNBE6P69x5aMqEdhGjLnvvEHnFlDC6DeaFYmsUIOnQaAkXgIsVDnNMt0LLSuBFpB96EBwGgiDB81q7IAvI7jhHSOh6OD7kOrGYWoRxN6kM4Kz0epphlRhqtpcixVeaCOuDdSsaCtWVGcixvvml618W2KYJ1tAAAgAElEQVQmBlagEY8t/xyAQ4yxj631eNY7TknVQFNg2WlocbOGVueJ1bKGJsyWTywIgaabHHUhVtUaTYFmUUW/UtdQ1RoWQSGdW8iUJQ2tG9Lx9SXQ5Kotfh9hLBFuMznKxadTA16KSZ7AeGFyTEaCIFpdk2OhqiEW9BvpMHb1HMs1DdV6Az4Cvn7fjKom0gcGVqABuBzA7wN4HhHdr79evNaDWq8YAs0myrFzUEhrlKOThvb4fAGhgM9wkG8bjhr9rqZGhUBrF1LmOo6CZsV9ez+aiDSLbXCBxnMCm/s4mYwY2ndda+BMvjU1IxUNolwb3FJMsslxtFeTY1VDNORHOOBb9cTqmBTIZCfQxGcv3rcVy8Uavnvw1KqNcbMwsAKNMfYTxhgxxvYzxi7WX99d63GtV+ZzFYQDPiSj1ma4uI0JsGlyFNX2m7Ucy7WG8R5oCpOTmRImhsLGjDXo92HbcNOfBlhraHYCTQhTJw3NbHJ0SzoeWldh+3JQCAC9/BWfrJzJV8EYWgJ/kgNez5GnafAxpqJB+Kg3k2M06Ec44Ed1VQVavWUiZWfmFQnuV124BWePxXH9ncrs6DUDK9AU3jKb5b4VqyohgH1V+7wpyjHk98FH3HxSrmlGDhoAw2fFWLtpc1eal54S/jThN8m3CDS9MHG4PcrRamwyJVOzUbek4yEsFauOASeDhBwUAnDhJXrPWQX+DHo9RzmRXkQ6rnSCwXuSCQ1tdSuFyP5au1QJ8dlwLIhrnj6Fe48t4eHTbXFuih5QxYk3CWbfiplIkAuqokVQSCzkN0LzicjoiVapW2toQHvwyU5dMxMamlXjzryNhuama3W5psFHaPHpuSEdD0FrMGRLdaT0gIKHTmbxT7c+akRgTiTD+MDLLjLMpmtFTe+71aKhDUWwUKjizV+8xxAEZpMjMBgC7cRyCV/8+RN491VPMo5ltlw3AoQAfYKxAoHWaDD9evQjHPT1LcqxUtfwke89jHdeuQfDus/PrKEJkyNjrGUCaQi0aAi/87Qd+IebH8E7b7zfmORdcd44fv8Z1mXaAODIXA7fuP8k/uwF59lOTDc7SkPbJMzmyrYBIQAXVHGLclSFar3lAQpws54oThyRNLRwgAtFAG0VSV6yfytedclO4yFg1bhT1FQc0X0pAjdms2KVm5u6vdFFZN2CVHLpG/efwPcfPI3pxSIeOJHBl38xjZPLpa7W2w/MEacA8OvnjWHf9hSmF4soVOr4tXNGce5Ewvh+kATaLQ/N4l/veByPzuUA6EFA9dYgoJX6NEXVGu5D8/fNh/bQySz+/adP4I7DzZxXoRkKUtEgahpraWcDNM9BKhpEOh7C2557Loh4ndO7n1jEJ2474rjt6++cxj/degTz+ZWXB9voKA1tkzCXreDZ51mH7AsSFhX38xXNqAAi4BoaDzQISxoaESEeCiBXqbcJz8vPHcPl544Z7620LiO1wCQM3TyUSzWt6whHwDqy7thCEWeNxXHTu34d3z5wEm+74ZdtD6e1oJkT2NzPp0yN4Ftvf5btb1IDVKBYnL9jC0U8aUuypTCxIB0P4fBsrut1F6WgoH6aHIWgnJPa9hQrmlFEAICROrBcrLWYIkUovzgn77hyD95x5R4AvJXRtT88zCeJNmbzB05kjG3blbDb7CgNbROQr9SRtxAyZqx6ohUq7RpaOOhDua6bHAOtN58QKnb5bsZyQZ4AnZdKWs1ly5aBK3E9WdqpPp6IcOuWUb3ivhxZJ3q28W3zsRSray/QRMSp+Xw4MUjV34VQPa7X9LQyMXOfZvdjFVGukWB/oxzFeuVUiWKtmRsI2E/AsiVe5stsUgeAqdEoGANmlqwtAVqD4YET3N9m1dRVwVECbRMwl21WYHeCmxxbH9x5C4EWDfpRqel5aMHWS8hclskOq8adckFj87LDHWoSCpNjt6RNybxGixu9f5oQkkWHgJTVwigU7SJhXNCpFNNqImtoACw1tFE9SMdcQaYTcumzcMDfPx+avh25bU+x0jqZshNomVINyUiwpdefYEoPmppeLFhu97H5vGElMDd1VTRRAm0TIG4+p6AQgJuyrGo5mosFR4J+lGo8Dy1s1tB0oSKbYOww13Oczdq3t7HL7RGIkO1uSesmR+G/WyrWkK/UjSCWwdLQ2n1onfD7CEORwEAJNNF1wWgdI+3PSDwExtB1Ad8Wk2Ow/ybHFg2t2ppK4STQxHdmjL6BurA3c2AmY/xvbuqqaKIE2iZA3AB2hYkF8VC7D83K5BgN+o1ajmZ7v8hX67QtQBQdbt70szn79jbJaNAxKGSlPrRoyI9o0G+0LTmmVznZpT9gxDrNpti1wJwT6JZOk4HVImsSaFkbkyPQfbWQUouG1n+To5gkNhqsbTJl1xNt2UGgjSVCiIX8OLZoLdAeOJFBLOTHSCyoNDQHlEDbBBhdjDuYHK2abuYrWksQAsBD/AuVOqpaoy1MPhoKIBL0GWH5TgxFAi3VP0SXaytS0aBjYENphSZHoDWyzujZpodSC+FR6kJD61dOW95UtcUtwwNS/koUSZ5ZKkJrMGMyk2wxOfLz/8SZIhbyFdeNMg0fWp+jHIXmN5stg7FmJKM8yUjZ+C2dNDQiwlQ6ZvgXzRyYWcZF21LYkoq21O5UtKIE2iZgNltGNOhvyfexIm4R5SgXwxVEgn5jtm3W0IajQWwbjroKn0/qVfSBzoErnR7KK9XQAB66L3K4hMln5wgXaLGgqKDiTqAtF6u4+IM/wG2PzK1oLE6sxOQIrI6G9n9/+Che+cmfOS6TKdUQ8BFqGsOpTMmYPMkamujj9qYv3oOnfegWPPmDN+P7D57uuH25hUs44DN8XV4jfHPFqoZ8pS51q27uQ0Kvum/ucpAp1QxhZ8VUOmb4F2XqWgMPnsxi344UrwyjgkJsUWH7m4DZHPdNdRIyXKA1HwT5Sh2lmoYxkz8sEvQbEYcRU1DIX151fsfeZYJEuNm4s1PgSkcfWlVDNLiyy3kkFjJMXNOLRUwMhQ3hKP6WXJocf3l8GZlSDY/N5fHc8ydWNB47zK183JKKBjGb7W+7ksOzOTx40rnqRaZUw/lbhvDgySymF4vGdZKQBNp5kwlcd/XFyJRqaDQY3v+th3BkLo+rLnTefkkqfcZ9aP01OQLc5xv083tKTm3x+Qij8ZBRwUWQKdpraAAXaHccnm9LyH50Lo9KvYF921PIl+sdj/NmRgm0TQAve9XZp5UI+1HVq1GEAj5bIRMJ+gwnvDkoRARTuEFu3NkpcCUVDSJb5g85qygxrqGtzOAwGg8Z/amOLRaNyg0AEAr4EPSTaw3toO68N7fh8YJCpQ6/j7quhtLJXOsFBX3yU7JJnyjrUbH7d6S4QFsoIleuIRL0Gc1IAW56e/nFzcb0H735sKtixcXa6iRWy8Emc9myUSjAXBRbLhoNcDO0k8kR4GXhKvUG5nKVFkvFQT3/bN+OFB6fz2MhX0FdayDgVwY2M+qIbALmss5VQgQxoycaFzJ2ic6yr8qsoXWDiHJkjHUMXElFg2DMvvyVVz6044vFNqEcCwVc+9BENFo/gki4+bf7aiipaAhZvRRTvxACXK64IiNM1E/akkTAR4aGZu59Z2YkHsSizTplylVzUEh/oxwBHsRUqvHzbO69N5kMt4b2VzXUG8xRoInrbtrkRzs4k0EiHMBZo3FMJCNoMKyrgtqrSV8EGhFNENFvEdFbiegNRPR0IlLCcw1gjPEZn4swenOBYpHAaRYyst/MrKF1w1AkCE1v3DnXoQGpU7UQ4ZyPdpGfJTMSD6FU05Ap1nA6WzYKKQtiofZ0BjsOnlgG4FxIeaXwAJ3u9zEVDaKqNRwbpPaK2N+lgrUmKM5bOh7C9pEoji0Wkau0dyc3k46HsehCuyyZ8tBqGus6l80NlVoDAd1CMJutSN2qW++DiWSkJXijWcfRSUPj153Zj3bgRAYXbU/C5yNjYqpC963xVMgQ0XOJ6PsAvgPgRQC2AtgL4G8AHCSiDxBR0sttKpzJV+ooVjVXGpq5hcysrcnROw0N4PlIs9kyYiG/7QPbSaCJB/VKNTTRh+tXM8tgjFdtkImF/IZJy4m5bNnQat0KwG6wSqFww2rUcxTXjJ2GJtcxFNF8bjS00XjIlYZWrGoI+X0I+H1Gsn8/WshU6hpS0SAS4QBms2Up/82koelFo8UYhMnXSUPbPhyFj1o1tJrWwKFTWezbnuLr1e9FFbpvjdc+tBcD+CPGWFujHyIKAHgJgBcA+LrH21XYMOsyZB9ohh6LWedstmIpZFoFWi8aWrNx52yu0tJDzYzTQ7k5O1+ZcBW5T/cf59rVVJuGFnBVKUT4OnzUJ4FmUSjaDfKx25LqTw1Asb92hYXlB/pUOoZvHzgFv486pneMxEJ4+FTnIAheA5Gf/5Bf9OxbeeSrHZU6T1VJxYKYy1ZQrAqTo9mHxu+3+XwF24ejLQLdjlDAh62pKKYXmtVCDs/mUK03sG/HsL5epaE54alAY4z9pcPXo4yx//FyewprlotV/Mfdx1FvMMws8dmeGw3N3LXarhSVrJV1G6AgY9bQnAJXhPPdHAoNQHqorOxybhdoZh+a31WlkAMzGfgI2Lst2SeTY3vVFjc0i+X2z++S7yDQ5Af6rtEYMqUaTiyV8LRdI47rFSkV5sg/M3IwSlhqQus1lXoD4aAfE0PhVg0t3B4UAvB7SBZoSQeBBvBrT9bQRJDRfl1DG42H4COoXDQb+hrlSEQpAL8D4NUALgCw3fkXCi/41oFT+PD3HjbeJ8IBnDOecPgFJ24SaHPZipEXJBP1TENrtpCZy5aNWagVzibHZlLtSpAFWizkx1iitX1NLOTHGReRdgdPZHDOeALjibCr5bulUKm7KilmRgi0bqtvuKUu+ec6CbThWNCYMMzlKi58aCFU6g2UaprjhKUofS/8uv2o51ipaQgHfJhMRvDL6WXbyZS4b4TgyUr778Su0RhuOTRrvL/14TmMJUJG5G3A78NYIqxMjjZ4LtCIKArgZeBC7KkAhgC8AsCPvN6WwpqM/uB64ANXIeT3we8jV80pzUEhs7ky9lsImdagEC80tDpmsxU83+Fh7WhyrPIHV2zFPjS+3cVCFU/aMtSmCcTCARRtKjgIGGM4eCKDK/aMoVpvWCbI9kqhoq3I5Ci0hblcfx6CckpDJ4E2FAm2mHQ7+dBErc2FfBWxtP2+l6rNtivimuxHpKMwOfKw/LJhnjf7b5saGj/mwrLgZHIEeKTjmXwVhUoduXIdP3x4Dm+64qyWa3IiGVYV923wOijkegCHAbwQwD8D2A1giTF2O2OsfyFWihZy5TpCAR8S4QBCAZ/rTsuyhiZC6a2iI73W0E5lSijVnANXIkEfQn6fpUArGtUaVjaWZDRgHCOzuRHggrKTyXE2W8F8roL921OWJcS8YKUmx3QshICP+uZ3kf2FduHkmVINQxF+nKekPD83GhpgLygF5Zpm+FCbAq0/QSHhADc5VuoNnM6UEQm232Oj8RD8PjIET6ZUg99HHc+f0MSmF4v4j7uPQ2swvPrpUy3LTA5FlIZmg9eh9BcBWAJwCMDDjDENQP+SXxSW5Cp1V7UUzRhBIVUNuUod5VrDUsjILWPM7WO6QdzcIqnZKXCFiJCKBS1r+4mgkJUKVyIyGn1aCbR4ONBRoB2Y4f63fTuGLUuI9QpjDIVKfUV+Qp+PMD7UPzOVvK9LDgJNaCeJcMCILO2ooSVauyHYUaw2j01Yvw76oaFV67xlkrgvjp4pWLbz8flI97PxY85bxwQ65hCK6+/omQK+cvc0rtgzZoTzCyaSEaWh2eCpQGOMPRnA7wFIAriFiH4MYIiItni5HYUzbsKhrQgH/Aj6CflK3bD9WwmZqEd5aEKgPTbPBVqnwBW78lflmnUuUDeIB6xcJUQQDfkNLdCOgycy8PsIe7cm9UapGhoe5kFV6g3UG6ytULRbJnQTWT8Q2mg85Hc0Ocr+I5FE3Km+qNHep4NPsiR1fjA0tH740CSTIwAcXSi0BYQI5GOeKdWNwCYnRA7kF372BE5lynjNZVNty0wmuY+2pimjlxnPk50ZYw8zxt7HGDsfwJ8C+CKAu4jIuXKpBUT0G0T0CBEdIaK/8nqsG5VcubYi0xTQLFBsVAmxEDJe5aEJE8xj8zxMuVPAg51AK1at/RjdIExbVqW74iGeqOuU13TwRAZ7JhKIhvxGXT83uWtuEfu4Eh8aAEwOhY3kda8RfqSd6ZijyVH2H4mJQ0eTY8KdybFUrTejHPtqcmwgHPA3w/JzFaOAtRn5mC8Xqx0jHAFeqT8ZCeDOo4sYHwrjygsm29er35PmWpEK731of6///V0AYIzdwxj7c3Bf2nu7XJcfwL+AJ2jvBXANEe31crwbFa6hrVCghbj/p5lUbS/QiJo5PytlKBIwHlad6k3ada0uSXX8VooQaFYmR1GBxK78FWMMB2cyRvKrEDpedrleaaV9wWQfzVQiqXpnmofjW2kOy8Vqi0ATx7mTJWEoHEDQTx1LPZVqmhEUZEQ59iUohEc5yn377DS0yWTEqIyf7VDHUUb4GK++dGdLncvmekVytTI7mvFaQ3sxEQVhEl6MsQZj7I4u1/V0AEcYY48zxqoAvgLg5R6N0zOeOFPA8z92By7/yK24/CO34vkfu8O26+xqkSvXVizQEiYNzUprikqmnW7rClptT/ztpFXaFdk1Kq33KNCIgB0j1hoaABRr1gLqVKaMhUIV+3ZwgWaOFvWClVbaF0wmw1gq1lw/5N/ztQP471/OuFpWCFshpKzOUaZUtxFozvsj/Jt2vjnBquWh1bgPLRryG2O3M3VPDIWxXKyhXNM6FiaW2ZWOgwh41aU7bdbbGkGpaOJ12P5NAM4AiBORnN5PABhjrJuyV9sBHJfezwC4zLwQEb0ZwJsBYGqq3d7cbx4+ncORuTyef8EEAj4fbnrwNO6fWW6J5Fpt8iv0oQE8MKRQ0TCbLSMRDlhqBMLM2EuEo0A8FNxUMrHrWl3ywOT46sumcMHWJEIWaQhG12qbCvqnMnymLMyVzWhR7zSEXjU0of3OZSsdOyLUtAa+dt8MTiyX8FtP2eF6bEJILRaqLfmLjDFdQ2n6kK66aAtmlkq4cFvnR0I6HnKloa2eD41vZzIZQa6ctw3UkU2DmVLNsY6jzBuvOAvP2jNmObmS16sCQ9rxOijkLxljKQDfYYwlpddQl8IM4EKwbRMW2/w0Y+wSxtgl4+PjKxp3L1R188pfvehJ+Pvf2Q9g7bP4ezI56iHnc7myrZAxPzh6QQheu7YxMqloELlKva3obKmmIeAjS/OMWy7YmsSrLRzwAIwoNjuTY9ZU1khEi/ZHQ1uZ0O7mIXhyuQStwfPq3FTozxs+NF4D01zPsVxroKo1WjSUZCSIP33Bea5aoIwmnOs51rQGahozNKV+mxzFpEeY/mw1NP3709lyVxraU6dGcM3T7SfnRkqA0tDa8NqHRgDAGLM1DZJ7G9UMAFnn3gHg5MpH1x9EoEDI70cyGkA44OtbAqsbGg2GfLXeMXrMDtnkaCdkuKnRWw3Nrsq+jIiSM2tpvXSrdoN4YNm1hDFXUjeXEPMCoe2tWEMbcl/UViSFZ0o1HF8suRhbHT4Ctg1zgWauuO82qdgO3oDVvrByudaqoffL5MgYM6IcgeYkrJOG9vh8Hg228v0300wJUBqaGa99aLcR0duJqGV6QUQhInoeEX0BwOtdrutuAHuI6CwiCgG4GsA3PR5vzxgCTfcnTfYxPNoN+WodjHV2ttvRjHIs2woZIt5kMtJDyL7A0NBc1JoUD4Rls0DroReaG2JhZw3NXHjW3LXACwyT4wrrVXZT1FauJXhAb4fjRF7vAtBMgjZ1anZRmNeJ0XgIC3l7QSzOS6TPUY41jYGx5vqFGddOQxPH/PAsT0vxSqCJbc+qKMc2vBZovwFAA3AjEZ0kooeI6HEAjwK4BsDHGWOfd7MixlgdwNsAfB88UfurjLEHPR5vz1R1s4ZshlhLgSYaYPYSFMLz0CqOQka0uu+Vpg/NvUAzRzqutYYmgiCSJg1tkIJCRmJBBP3kSkObXiwiFOCVWURxXCcKegUTkZxu9neJZPhOdQztSMfDyJbrtnlXIspVRDk2q+17K9CECbPpQ+MTvrjNtSeO+eHZHAAeku8VE0PhNXdtDCJeV9svA/gEgE/o0Y5jAEqMsc7TPOv1fRfAdz0coucIH1pImrUdOtm53UW/yBsCbeVBIVl9HU5CJhL0e6Oh6Q9oN0V3bQVavzU0EeXooKHFQ37Dh2cu8uwFvQaFEBEmhiKuHoLTC0VMpWOIh/xGB27HseltbYJ+H5JSGoagVw1N5KItFaqW16Q5bUNYELz2oQkBKSZyItrQrrGsOOaGQPNQQ5tMhnHPE4uerW+j0Lcu0oyxGmPs1EqF2Xqh6UNr2tVXqqHN6s5jM8vFquskylxZFIFd2YNP9gc4+bW81tDcmBzFDH/1NTTnvDJeBaMZwSc0hbzLKMcz+UrH1i75ah0hv88yCtMtk8mwkRflxLFFLtD27UjhgROZjhVP8lLR5NFEuE2gLfcq0GLO5a+KFmkb4YCvpyhHxhge1yvYCAyBZgoKiTsE6nCLDb93PRVoQxEsFWu47ZE5/OjwPH50eN649zczfRNomwUh0IJ+HusykQyjUNVWZG665jO/wPu/2W5V/Yv/PIC3Xn+fq3UIk2OiB5OjYMIh8nAyGXElhDqxYySGgI8sS06ZESa9jOnBtmoamk3lj0yp1lIFwucjxEN+1xraW66/D+/7hrM1PV+uOz443TCZjHSMjGOM4bgQaNtTyFXqONah0wA3OfKxpeOhNoEmgnjcVMqwwvDN2ZS/KlukbYSD/p5Mjj94aBZXfuwOnFxuBsVUaq0mx6nRGIJ+whaH+0C+h7wUaLvGeImsP/z3u/G6f7sLr/u3u/rS4WG90dd+aJuBitZAyN9MMJaz+BMuepAJFgtVPD5faPMTMMZwz7FF161RsvosbSXFiYFWk5aThvap338aAi6r+Dtx5QUT+PF7nttVUIiVhrZS/4wbwgEffAQUbTSuTKmKVLT1eHdToHg2W+6oBS0VqxiJd64F6MRkMoKfHjnjuMxioYp8pa4LNN466MDMMs4ai9v+plCpIx3nE5J0PITjJgGYKdXgo851G+0YTVj75gSlmoVA69HkePRMAYzxtjUietOsoU0MRfDjdz/P0Vwu30NeXqO/uW8rdo/GWp4XTudos9AXDU2UwOr02UagWm+0mIEmh9xHk8kcPMF9FccXSy1VEWaWSlgu1oyuvZ3I9ehDk/OcnDS0VDS4Yn+ODBFhayrqatlwwI9o0G/pQ/MihcAOIkI8ZF9x3yrHqJsWMoVKvS1y08xCvmoUUF4p40M8uMIuWhNoRjhOpWPYM5lAONA5MERua5OOtWtoQoP1rXACJIJN7BqUGl2jzSbHHjQ0YSaUi1KbfWgAsCUVcdwv4fML+slTK4LfR9i/YxhP25U2Xl7cj+udfpkcX2Dx2Yv6tK01paa1CjS5IkM3HJxpuhqFcANgOOUr9UbHFiZAMxqul8RqgGt4/fRLrRSrAsW8m3F/x+pUcZ9XgWgVNt1oaPlK3dJ3KrNUrBqmt5XiJrlaCLRdozEE/T7s3ZbEgRPOAq1QaZpD04kQloqtk6/lovukYitGdM1mwcbkaNU+KBzw9+RDE75G+Z4zmxzdII55KhrsuUycojNeJ1b/CREdBHA+ER2QXkcBHPByW4NCtd5oKdArTAzdlqU5eCJj/LZFoEl5QJ0qjgM8KMTvW/lsUAg0L/xj/cCqnmOp1l8fGuDcEy1TqrWFZIsSYp3QGgzlWqOjQFsseCHQOidXizqkojzWvu0pPHgi01adRUbupD0aD6GmMSNSFrDWYLsh4PdhOBa0vf6tanmGg72ZHEU0aItAM5kc3SCOuZf+M4U9XmtoNwB4KXgC9Eul19MYY6/1eFsDgdnkmAgHEAv5uy4cenAmg8vOGsXu0ViLiecBSbi5E2jc/LPS2WBiHQg088O/WNWMpNp+EQ1aa2jlmoZyrbFik6PIbavWG0bFCzONBsNSseaZhuZkDj+2WMRkMmxoO/u2p1Coajh6Jm+5fLXOy1ol9EhQwzwoXau9CjTA2pQpKFn0w+vV5Ciq/RSsTI4r1NAU/cfrWo4ZxtgTjLFrwEtX1cDrLybM1UM2ClWTyXEl1ULmcxWczJSxf0cK+3YMGxoaYwwHZjK4YCsvg+lWoK3U3Ag0NTQ3xYLXglSsVaBpDd6nzK4nlVfEw35LDc0ugo83+XQh0CShZ1WlHuCBPlqDIR3v7Zy48e9O6xGOgv07eGDIQRuzozk/Lm0RwNFN6xQ7rKInBUalkIDJ5LhCgcYYM45RqUVD002OXaSriGOuBNrq0K+gkLcBmAXwAwDf0V/f7se2vObeY4v40i+OuV7ebHIERBa/ew1NaGH7tqewf3sKJ5ZLOJOv4NhCEblyHc8+jxdddmtyXGlACABjpu0UELKWpEwV9406fqH+ZqBEQ7wLtRlzHUdBLOTOhyYvY2d2FMKh16AQN7VGeVJ1M1runPE4okE/fnXcWqCZK5iMxtsbci73W6DVeI8yOTiD56GtzOSYLddR1v1vLRparXuTYzIaQCjgUwJtlejXU+BdAM5njF3IGNunv/b3aVuecuNdx/Hh7x5yvXzFZHIERJ019xrawRMZEAEXbk8ZPbUOnsgYzvjuBFpvGtpQJIBXXLwNz79gYsXr6CepaLAlItCLbtVuiIf8KFloXHZVMBIufWhy8rWdQBPnvdew/U7Wg3JNw+lsuUVDC/h9OGcijicWCpa/MXfSFiZHUc+RMeaNydGhhUyp2h4UFA76HTuMOyFXUylZ+tDcX2tEhNc9YxdeeOGWFY1F0R39stMcB9C5Zs4AUqjUUdQTo93UzTP70K9RrbgAACAASURBVADeen02WwZjzJUv68BMBmePxZEIB3DhtiSIgAdmMshV6ggFfHjarhFXXXsBLtC2plauXfl8hGuvfsqKf99vUtEgilUNNa2BoN8naWj9NTlGQ9YCSpgJzQ/seDiAUk2D1mDwO4R1u9LQ8t5oaAAPUrCzHswsNSMcW34zFDF6vpnJGyZH/pAXOWOLesX9QpUfg15zsNLxZvSk+Z6yCgoK+VfuQ5P93/I5b9Zy7E4P+JuX7F3ROBTd06+nwOMAbiei7wAwrg7G2Mf6tD3PEDeo28ToqtZoE3yTyQjKtQay5bqrmenBE8v4tXPGAPD8sbPG4jhwIoNcuWY0nUzHO3ftBYBcpYbzIu4TutcbcvmrsUTYMqm2H8RDAWNbMvYaWrPiftLBBJxv8aFZn1+Rf9VrUAjATcmHTlvXGhUh++YGoBPJCH41Y13BrmAyOcZCAUSCPkND67WOoyAdD0FrMGRL9baI0pJFUFAvUY6yBluqOeehKQaLfp2ZaXD/WQjAkPQaeAqSQHNDtd5oaywpAircFIKdy5Yxm61g3/aU8dn+7Sn86vgyHjiRxX7985FY5669gDA5blx7vblaSLOOX38fMjGbUlaGD60tbN9dgWI3GpowOXoi0Bw0NFE6qU1DS4ZxJl+1rHZvVTQ5LV2rQkh7IdCA9uahgHUeYi+1HIW7YGIo3Kqh1VrrtioGj75oaIyxDwAAEcUZY9bG9wFFXMBugzqsgkKa4dEV7Jl0luMiekz4zvj/w/if+0+2fN6pay/A/RW9+tAGHRFNKEx9Rg5Sn6McY6EAKvVGmwlRCCHzJGIlAs3cuFSwkK8iFvJ7Ug1lMhlBvlK3NKlPLxYRC/nbTJviep7PVYwyUAKrtjbpRNOakLGJAu2WtBRscrapMb1VLc9eohznshUMRQIYTYRNeWi8M7qbLtuKtaFfUY7PJKKHwPuYgYieTESf6Me2vCbfpYZmrhQCdNfu/sBMBj4C9uqh+QCwXxJu4v90POzYtRfgre61BtvQGpqIJhQP/3KtPam2HzRbyLQKqEyphqFIoM1PJkqIdaq4L74PB3y2GpoXVUIEkw7WA9E2xuyjkuuTmrHU0OLNivtZIwq0t/GP6ikLVoFRxVp76bNwwIeq1uhYI9OKuVwZk8kI4qbqMHK3asVg0q+zcy2AqwAsAABj7FcAfr1P2/IUEabrNjHaKiikm3b3B09kcO5EouWBsHcrDwyJBH04V/fjpWNBx669QLN1zEor7a8HbE2OffahxXQBZa6DaBfBJzpLu9HQfMQnQXb1HBcKvddxFDRz0dqvJXMOmmDC4TcFI8qxefzTsSDO5KvIFGs4rQeT9NrcciTOf28l0MqWUY78nhT9ChljyBRrxsuuWSjA93MyGdbLnbVqaOE+X2eK3ujbk48xdtw00/O2216fMHxoLsPuzYnVAJ+tDoUDrrS8B05k8Kw9Y22/P29iCIlIwDBvyF17zT47gSg3tNJK++uBYVNXZKsqEf2g2bW6XaBZRfCJCUqnaiH5Cm+OaVUBRbBYqGAs4U2iu6g1eipTavlcazBMLxbxnPPH237jZHHIV+oI+qkllH0iGcGJ5RKe/MGbAQBE7Xl63SI0tBPLreNuNBgWi1XsDSVbPhfjqdQaiAT9+H+/ewif+fFR4/vzJhO4+U+fbbmt2WwZl+5Oo1TVWu7hqtLQBp6+he0T0a8BYEQUAvAO6ObHQaZab6CmcRPFvEsNrWLhQwN053sHoVio1DGXq+Aci2jKa6++uEVwderaC/Te3HM9MBILIh0P4RE9Us+qMG0/MJp8WpgcrTS0RBc+tHgogOGYvUBbKtRwXgdfrFt2jcYQCvhw6FRrpOPj83lU6g08aUuy7Tej8RD8PrI1OZqrvL/xWWdhWyoCYe3bMRLtuRJ8NOTHM85O43/uP4E/ff55RhL1zx9fwHyugl8/r3VSKAQPj3QM4v7jyzh7PI7XXrYLv3h8ATc/NGs5dsYY5rIVTCTDmM9W2mo5KoE22PTryffHAK4DsB28BNbNAN7ap215hvzwca2h2VzkE0ORjiZHubK5mQu2tj5Y5K699gKtt9Yx6wEiwr7tKaMLgUh2Xj0fWquGtlys4vwt7cLGdVBIlVeqT0aDOLFUslxmoVDxzOQY9Puwd2uyrZSVOJ6y/1bg8xHGE9bRkXldIMtMJiP4g8vP8mS8Mq++bBfeceMv8eMjZ4xiAzfcOY3hWBAvumhry7JNgcZNi8cWinj2eeN4w7POwkQyjJsfmsX0YrHtPlsu1lDVGpgcihg5qYJKrdFVUrVi9fF8ukFEfgC/zxh7DWNskjE2wRh7LWNswetteY0wD6WiQSMx2gnGmKXJERCt152Fotx7qhOduvYCvbeOWS/s257Co3N5lGsaSlX+wOq7D83Q0MwmR+tcw4RhcuwcFJJwMDkWq7wMU691HGX2bU/hgRPZloCJgycyiIX8ONsm93IyGcasRcmsgssCBF5w1YWTGI2HcMOdvDTdXK6M7z94Gq986o72oBD9faWuoVTVMJerGBPHXXppL6sOz2IiO5mMIBYKmIJCNJWDNuB4fnYYYxqAl3u93tVABIScPR43EqOdqDcYGLPOSxHt7p2EomjVsSvdudNsp669gBQUssEb/e3bkYLWYHjoVBbFGq+m4lSNwwsMDU3SuBhjeuHddu0pEuRdrjtpaEWTD818vTRz0LzTuvftSCFfqeOoVM7qwMwyLtqWsj2OE8mIZWQkbx2zOlpLOODHKy/ZgVsOzWE2W8Z/3jODeoPhmsva654LDa1ca+D4UmvCuJhAmjtrA83Al8lkGLGQ34gcBpTJcT3Qr7PzUyL6ZyK6goieKl5uf0xEr5F6qf2MiJ7cp3G2IB4+Z4/xWWqnxGhRK85KQ5tIRlDVGrYV1AGuoSUjAVcRYEJDs+vaC2wOkyPQNIsdnMmgbJGD1A/iFhpaucZbp1hpaESEuIsWMiIoZDgaRL3B2jTApkDzTkOTjx8A1LUGHjqVbcmFNGNncchb+KH6yaufPgWtwXDjXdO48a5pPPPsUUsftGxyNCaOo3zimIoFkYoGcWyxPUVW7CPX0PTIVt1PywWaMjkOMv0SaL8G4EIAHwTwj/rro138/iiAZ+sFjf8WwKc9H6EFwjx09ji/8Dv5wIRAs4o6NHJ3HHxxxxaLxk3WCRElZte1F2hGOW50DW1LMoKxRBgHZjKr0q0aaProZBPUcsm5CkbCRdfqQrVumBz5OlsnQAseVgkRnDueQCToM/xmR+bzKNcaLdVqzEwORbBUrLWVk1pNkyPAhdIVe8bwidsfw8xSCa+20M4AKcqxruGYhWl/Kh3D9GK7z3JeN6uOD4WbZmb9HFbqmtLQBpx++NB8AD7JGHuu6fU8t+tgjP2MMbakv/0FgB1ej9MK8fA5xxBoHTQ0zV5DM0KdHYTicZu8Hys6de0FuMkxEW5P8t1oEBH270jh4IllFFdLQwu3B4V0qlNo7on2syNn2sLlhcnOyK8zafSLHhYmFgT8Ply4LWW0LRKCzVlDs76eC5W68eBfLV5z2RSq9QZG4yFcZVPFXvi6KvUGji8WMRQOYESyhEyNxjBt0UFgNlvGcCyISNDfFghUqTWUD23A6YcPrQHgbR6u8o0Avmf3JRG9mYjuIaJ75ufne9qQMA8Jx3inSEcnk+MW/QFwctk6ck1rMMwsFTFlEeFoRzoewqKDyTG/wcteyVy0PYUjc3ksFqp9j3AEms0j5Tw0IXzsKslzkyNfvlzT8Pp/vwuf+dHRlmXkPDSgvZ6jMDH32jrGzL7tKTxwMgOtwXBwJoNEOICzHKwFRn1S0z3BS2itrhnuygsmsWcigTc86yzLew9omhyr9QaOLRSw01QBZSodw8xSyfCPCWazZaMwghDUYlKiTI6DT7+mGz8gor8gop1ElBavbldCRM8FF2jvsVuGMfZpxtgljLFLxsfbk0K7QWhoY4kwhiKBjvUchYZmZYbYmoog4CMjktHMqUwJNY251tAAvQ29g8kxV15d889asn97Cg0G3H98eVU0NJ+PEDP1ROuooUkFjR8+nUNNYzgjVXupaQ1U6w0kQk0/qlmgLRSqCPrJ82T5fdtTKFY1PD6fx4ETGVy0PdnSINOMVbUQxhgKVW1VfWgAN/H/4M+ejbc+91zbZZomxwamF4ttqTG70jHUG6xtwsmrhPB9NXxoQkNTJseBp19n5w3geWc/AnCv/rrH6QdE9FYiul9/bSOi/QA+C+DlqxXy36xL5+ddp91qaBY+tIDfh+0jUVuB1oxw7FJDczI5VmqbRkMT5rFiVVsVDQ3QK+5LGtqyG5Ojfk0d1NuvyOdProPY1NBaz+9ivoqRWMhVX71uEIEh900v4dCpLPbvGHZc3qqeoyjWvNoCzQ1GlGNVw/GlUtvE0S7ScS5bNoS3MDMXqs2gEDuNUDEY9OXsMMbOsnid3eE3/8IYu5gxdjF4wvd/geezHe7HGK3IVzSjjA/v7OsuKMTuIueOZxuBJhzVXZgcRxPOJseN3jpGZjIZMR6yq6GhAdwEJddyzHaoJJ+QfGjCTyWnXciV6u1MjoseFiaWOXs8gVjIj6/fdwLVegMXOQSEALx9UdBPmMvJzS8HNwhJ+LqmF4uo1htt95l4f0y6PxsNhrlcRbqu+H4JrZwnViuBNsj05UokotdZfc4Y+6LLVbwPwCiAT+gz0zpj7BKPhmeLXApnMhnB3U8sOi7vFBQCcIH2nYOnLL87tlhE0E/Ymopafm/FSIy35bDrhJ0r17syYa539m1PYTY7t7oamql/mY+AIZsHejzc7HItKnMstWhoorBvwAjmaRNohf4INL+PcOG2JO46yq/x/R0Ems9HevWbpoYmj3/QECbHw7M5AO3FC7amogj6W10Ci8Uq6g1mmBwNDa2igTGmmxyVD22Q6dd041LpdQWA9wN4mdsfM8bexBgbERrbaggzoFlXD2g2QnRKjHYyOQL8Jlou1iwrQEwvFLFjJNZVRGI6HkJd79prxWbS0ABg33ZuJls9Dc3f0rU6U6ohGQ3a+p5EHlqpquHwbA5+H2FRn5AATQ0tHvaDiCyrhfRLoAHN4zcUCViWXzNjbg7a1DAH7yEvNKkjc3kA7cUL/D7CjpGYYfoHmhGchoYmohxrGuoNhgaz9pcrBod+Nfh8u/yeiFIAvtSPbXmJ3PRwcqiZGG0XYdbJ5CgeEscXi0iZZsDTi8W2VvedENVCFotVy2TsXHnz+NCAph9o9TS01ryy5aJ1YWJBIhRAtd7AgZllNBhw6a5h3P3EEvIVPvEwm+xS0WBbIv6ih61jzIjjt39HypWPbnIogsfm88Z7YU4dTA2N35NPLBTg9xG2DrfXP92ZjrUkVxudqoWGJuWhiZqQKmx/sFmts1MEsGeVtrViRKFYQOo67RAYUukg0ITAsqoZd2yh0FVACNCsFmHVubpab6BSb9iavzYiwu+zmhqaOQ/NSaCJB/3PH+cxTaKgrggMEQJNhIcnTRpaTWsgU7KfUPWKCKwRmlonzNVC8pXBFWhEhFDAhwYDtg9HLYsf7Eq3amgi4lGE7YvrqljVUKmJRqyDp40qmvTLh/YtAMJW5wOwF8BX+7EtL8lXNCM8uhnVVcGTrHM3mz40B5MjgLbAkEyxhuwK/F2i4r5VtZDN0DrGzPhQGO97yV5cYeon1y+6FWhC8/r5YwsYHwpj7zZe2X2xUMWu0XhLUAjANbSMFPQjctD6paGdPRbHX7zwPLz0ydtcLT+RjCBb5ibUqORPHMSgEEDvWl1v2N5nU+kYsuU6lotVDMdC+N7B09g+HDX82j4fIRrkXasNDU2ZHAeafl2JcpmrOoBjjLGZPm3LMwqVOraluGbWzLux19A6mRyHIrx317SpZpwwc3QT4Qg0e6JZhe5vljqOZt7wLO/blNgRCwdaBFq2VMOOEfugHqG5/HJ6GVfsGZM07FYNTVgFhqPBluoVSwU+SfGyjqMMEeFtz3NvOBGay1yujF2j8Za0g0EkHPAjh7rtfSY+n14sYrlYw0+OnMGfv+C8Fr+2mMQok+P6wNMrkYjOBTDJGLvD9PkVRBRmjD3m5fa8Ro5yFJUR5i1aZghqHaIcAevQ/W7axsjIPdHMbJbWMWtJTJ+tC5Y7mhy5oKpqPCxeaFoidF/kN8VlH5pkclzQTcsjHlba7wXDDJ+t6BomH39ilUtfuUVoU04aGsBdAg+cyMDvI7zq0p0ty8TCQqApk+N6wOvpxrUAchafl/TvBhq50Gok6Df6otnRKcoR4DeN2Ycm3ncr0KIhP6JBv2W1kKxoHaMEWt+IhQMo1TQ0GgyMMdcmR4AHXghfmKyhBXxkPHhT0SCypZrRp0wsN9onDa1bmgKN3xNmDXPQENqUna9a3H9H5vL4z3tn8IILJtua58aCvCdapaZMjusBr8/ObsbYAfOHjLF7AOz2eFueIsr4yJXbOzXp7GRyBHik48nlkqHNATzqcSwRWpGpxq5aiDA5JjeZyXE1iYX8YAwo1zUUqhq0BrOt4wi0muL2bU8hHvIjFPAZuWjCIiAiDFPRIBoMyOta4GIfKu33wqRRz5FrjoVKHeGADwGHCd1aIiaadibHeDiAsUQY1995DIuFKl7zjPbK/U0NTQi0wRTeCo7XV2J7bGwT9xnEa4BVGZ9O1UI6JVYDPNKxwYATS82acccW3FfZN2NXLaTpQ1MaWr+IS9XXO9VxBJoa2pZkBBPJCIgIo/GQYXIU3aoFRj1HPXRfCLQRF/3yVoNUNIhQwGf0CZTTXAYR0bXa6V6bSkdxJl/FVDqGy89pDy5q+tB0k6PyoQ00Xp+du4noj8wfEtEbwes5DizmiDOAB4Y4NfmsuDA57rKIdJzuog+amZGYnYYmohwH4+G3EYnqvqKfPHoGPz7MOzu4CduXy0rJ549raM0Zv7n81WKhilQ0ODAaEBFhMhnGQ6ey+NmRM5heLA5sQAjAzYPpeMjxnhD34TVPn7JMkBe5h/9/e/ceHNdZ3nH8++xKK1lrydHNsnNx4oSEQEjsEGEXTIIpoQmhBCgwTUjphIGmMOGS0jJ06JQynU4nDBTaDtc0MHTaYK4J1xICTbgMIReTOiTENCQ0OCaJLctOYkuOVlo9/eOcszpary4rW3velX6fGU+0F+k8Obv7Pvu+532fV0OOzeFYvxuvAW4ysyuYSmCDQAF47TE+1jFVa8bWQFcbew+OMTnpNd/spYlJCvncrItSkw9MUjNu6OAYjz91mFMWmNAGutrY8eiT0bFTH67fDo/SkjP10BZRfzzL75ov7ajct2aW0mUr21ooFvJsWt9dua93ZSqhlabv9lyd0B4eOlQZ5gvFyT1FfvLrffzk1/sAOO/k7jl+IzurO9tomaMSz7PXdNLemuMNg7W3XEyqw2jIsTkc09bP3fcAL4q3fXlefPd33P3WY3mcxVCrjM9AVzsTk87+0RJ9K49sWKqTSi2rO9sotOQqVb2/8vNHmXR45TlrFxTnK85ey5e37+aWB57gD8+J1g89M17mGzt+x8ufO1BzAakcG+c/q49vXL2FZ8anZieeFa8tq6XQkuMHf/mSae+dnmKhMimoesjuuNQWMruGR7n94WHeVce0+kb418vP5dd7puZ9JXsHhugf/+hsfHL257x5yym8ZuMJNT/fkPTQ0rMc9fkK2WKVvroNuG0x/vZiqVVoNVl3s+fpZ2ontHJ5zoSWy1k803GEyUln2127+L1Te3jW6oU1BBec3s+J3Su44Y5dlYR28/1PcGB0nCs2n7ygvynzk8sZG06aX1WNRHXx6eohx4HOqcvO6R7atrt3YcBlm6ZPI89aT7HA5lN7sw5jXuYzQaqtJc+aVTP3upI98LQOrTno1YnVGnJMpvDunWEtWmliktb83DXworVoh/nJQ/t4dP/ho0o8+Zxx+aZ1/Ow3w5W6el+4cxen9HbwotOao6FZznqLBQ6NTTA2UWZkrFxzyHHo4Bhf2f4oL3vOQF27McixVyzkGR0vV3rlGnIMmxJarNakkMo05RkmhsxnyBHihDY8wg13/JbeYoGLzpqhltY8vWHwRFpyxrY7d/HgnoPc9cj+GS9qS1iSai8HRsbjIcepBnJFa57WvHHjPbvZd6jEGzcfOY1cGmtFoQV3KjtcaMgxbJpBEKvVQ+vvnKrnWMt42Wed4ZhY19PBSKnM93fu4c8vOO2od71d3dnORWet4av37GakVKaQz/H682pf1JawTFULGWNkbIKO1Pst2kKmwCPDo5zYvYILTu/PKkyJJbNQk7qaSmhh06sTq/TQUmV82lry9BQLMy6ujrZkn3sIItlGxh0uP0bXRN64eR1Pjo6z7a5dXPy8NfTOcFFbwtIdly974qlnmJj0I9ZxrVoR3b5807q69sqTxZFU3D8wWiKfs2CWUEhtenViU5NCpieo1Z1tM/bQSuX5DzkCnH9634LXn1V74am9rO+L/tYVGppqGsmedsm6xGLVXm6rVrTSkrMZp5FLYyUjNvtHSuqdNQENOcZGSrXL+Ax0tbN3hj3RShNl2ubxje2UviIvO3M1b9t62jGJFaIZd+95+Rn8YOceNq3vOWZ/VxZXUjm/ktCqemiXnL2WF5/eX9ntQbKVbB775Oi4EloTUEKLzVTGZ6CrjV898XTN3ylNTFY2Z5xNaz7HZ698wVHHWO1VG46f915WEoZVK1oxg0f3R6XQqt9zbz3/1CzCkhkku1ZHPTTNcAydvnLE0lvHpA10tbPvUInypB/x2HyHHEUS+ZzR3VFg94HaPTQJS0elh1bSGrQmoFcoNlNCW93ZRnnSK3tTpSWlr0TqEW36qoTWDJKENlIqa8ixCegVilWvCUpUFlfXmBgy33VoImk9HYXKztchV6sXpl1S0JBj+IJujc3sBWZWNrPXL/axqqs2JKo3NUyLKoUEfQolQOn9zULdHFMiHanXRz208AX7CplZHvgQ8L1GHK+68nkiqRZSa+q+rqHJQiTVQkA9tNB1tKYSmq6hBS/kV+idwNeAvY042MjYxBFrggD6VrZhNnMPTd/apF49HekemhJayFryucqXVg05hi/I1tjMTiDaP+3T83juVWa23cy2Dw0NLfiYMw05tuZz9Bbbaq5FUw9NFiIZciy05DRk3QSSiSH68hq+UF+hfwbe5+7luZ7o7te5+6C7D/b3L6z2nbszUpp5O/mBrtrVQjTLURYiqRai4cbmkKxFU0ILXzCfKDO7Gviz+OYq4IvxTtB9wCVmNuHuX1+MY4+WyrjPPPxTq1rIRHmSSUc9NKlb0kPThJDmkFQL0Wc9fMEkNHf/BPCJ6vvN7PPAtxcrmUHtSvtpA11t3Pe7p6bdVypHG/7pTS71SgoUF+dRZUayV6wMOeoLSOjUGpPeC632G7a/s519h8aYKE/t516Kd7DVkKPUKxly1ISQ5rBC19CaRvCfKHe/crGPUam0P8M35oGuNtxh36ESa1ZF69IqCU1vcqlTpYemhNYUKtfQNG0/eHqFqL1bddpA55GLq8eU0GSB2lvzFAv5GUcEJCwrNOTYNNQaM59raEcmtMo1NA05ygI8/+RunrOmK+swZB40y7F5aMyDqEoIzD4pBGDPwamp+xpylKPxH2/ZnHUIMk+6htY89Aox95Bj78o2cgZ7Uz20cfXQRJaFZHlFW6uGHEOn1pj0kGPtN2w+Z/R3tk2ruK8emsjy0KEhx6ahVwg4NMcsR4iuo+1JLa5WQhNZHjo0KaRpqDUm6qF1FPLkcjbjc1Z3tk8rfzWmhdUiy4JqOTYPvULMvFt12uqutmnX0LSwWmR56NA6tKahV4hkt+rZE9pAZzvDI6VKIkv+q29tIktbZVKIhhyDp2n7wLnrujnhuBWzPqevM6rusH8kqhaia2giy8Pm9b28fetpbDhpVdahyByU0IC3vHj9nM/pLVYlNF1DE1kWim0tvO/iM7MOQ+ZBrfE89RSjxdX7R0rA1JCjNmgUEQmDWuN56im2AjA8Es101JCjiEhY1BrPU9JDO5D00FQpREQkKGqN52nVilZyduSQoxKaiEgY1BrPUz5nHNdRYDjVQ2vN26yLsUVEpHGU0OrQUyxM66GpdyYiEg61yHU4IqFpQoiISDDUItehp0MJTUQkVGqR69CzMpXQykpoIiIhUYtch95igQOjJSYnXdfQREQCE2yLbGZbzWyHmf3SzH6UdTwA3R0FJh2eOjzO2MSkqoSIiAQkyFqOZnYc8EngYnffZWars44JoHdlVM9xeKREqTypSvsiIgEJtUV+I3Cju+8CcPe9GccDRLMcIVpcXZoo6xqaiEhAQm2RzwC6zeyHZvZzM/vTmZ5oZleZ2XYz2z40NLSoQXV3TCW08bIroYmIBCTUFrkFOA94JXAR8LdmdkatJ7r7de4+6O6D/f39ixpUMuS4P97oU5NCRETCEUyLbGZXx5NAdgCPATe7+4i77wN+DGzINsJ0D21M69BERAITTIvs7p9w943uvhG4CTjfzFrMrAPYDOzMNkJob81TLOTZPzIer0PTluwiIqEIcpaju+80s5uBXwCTwPXufn/GYQHJ4uoxDTmKiAQmyIQG4O4fBj6cdRzVeoptDI+UGNOQo4hIUNQi16mno5UDo9G0fa1DExEJh1rkOvUU29h/qKRajiIigQl2yDFUvSujTT7H4w0+RUQkDEpoderuKDA2MQlAIa9ZjiIiodCYWZ164/JXgIYcRUQCoha5Tj1KaCIiQVKLXKeelUpoIiIhUotcp56OqYTWpoXVIiLBUItcJ/XQRETCpBa5Tp1tLZXp+kpoIiLhUItcJzOrVN1XLUcRkXCoRV6AZKajemgiIuFQi7wAyUafreqhiYgEQy3yAlSGHNVDExEJhlrkBUiqhajavohIONQiL0BPsQ1QD01EJCRqkRegp9gKaJajiEhIVG1/AS46aw1PPP0M63o6sg5FRERiSmgLsLqrE1AUNwAAB3JJREFUnfdedGbWYYiISIrGzEREZElQQhMRkSUhyIRmZqvM7Ftmdq+Z/dLM3px1TCIiErYgExpwNfCAu28AtgL/ZGaF2X9FRESWs1ATmgOdZmbASmA/MJFtSCIiErJQZzl+HPgm8BjQCfyxu09mG5KIiIQs1B7aRcAO4HhgI/BxM+uq9UQzu8rMtpvZ9qGhoUbGKCIiAQkmoZnZ1Wa2w8x2EF1Du9EjDwH/B9Rc+OXu17n7oLsP9vf3NzJkEREJiLl71jEcwcw+Bexx9w+a2QBwD7DB3ffN8XtDwG8XeNg+YNa/n6FQY1Nc9Qs1tlDjgnBjCzUuqD+2k9296XsEoSa044HPA2sBA6519/9c5GNud/fBxTzGQoUam+KqX6ixhRoXhBtbqHFB2LEtpiAnhbj7Y8AfZB2HiIg0j2CuoYmIiBwNJbQp12UdwCxCjU1x1S/U2EKNC8KNLdS4IOzYFk2Q19BERETqpR6aiIgsCUpoIiKyJCihAWZ2sZn9r5k9ZGZ/Hcpxzew9ZvaAmf3CzP7bzE5OPVZOFqKb2TczjvNKMxtKxfPWDGP5WCqOB83sydRjDTtnNeL6nJntNbP7QzqumV0Rv79+YWa3m9mG1GOPmNl98fnannGcW83sqdTr94EMY3lvKo774/dVT/xYw85ZjbhOMrPbzGxnvEvJuxt5/CC4+7L+B+SBh4FTgQJwL/DcEI4LvBToiH9+O/Cl1GOHQjk/wJXAx0OIper57wQ+1+hzNkMsFwDPB+4P6bjAi4Du+OdXAHemHnsE6Askzq3At0OIpeq5rwJuzeKc1YhlLfD8+OdO4MFGtGUh/VMPDTYBD7n7b9y9BHwReHUIx3X329x9NL55B3BiA+KqltX5ORaxXA5sa0hkc3D3HxPtGhHUcd39dnc/EN/M6j2W2fmppc5YQnqPPe7u98Q/HwR2AidkG1VjKaFFL/ijqdu7acyboN7jvgX4bup2e1yU+Q4ze81iBBibb5yvi4etvmpmJ2UcC/Hw7Hrg1tTdjTpnzar6PebALWb2czO7KqOY0l4Yb/r7XTM7K+tgzKwDuBj4WuruIM6ZmZ0CnAvcmVUMWQiyUkiDWY37GrGWYd7HNbM/AQaBl6TuXufuj5nZqcCtZnafuz+cUZzfAra5+5iZvQ34d+D3M4olcRnwVXcvp+5r1DlrOmb2UqKE9uLU3Vvi87Ua+L6Z/SruvWThHqJ6g4fM7BLg68DpGcWSeBXwU3dP9+YyP2dmtpIoyV7j7k838thZUw8t+paf7lGcSLQPWxDHNbMLgb8BLnX3seR+j8qD4e6/AX5I9G0skzjdfTgV278B52UVS8plVA0FNfCcNRUzOwe4Hni1uw8n96fO117gJqIh30y4+9Pufij++b+AVjPryyqe2GzvsUzOmZm1EiWzG9z9xkYeOwRKaHA3cLqZrTezAtGbtBEz4OY8rpmdC3yGKJntTd3fbWZt8c99wBbggQzjXJu6eSnR2H0mscTxPBvoBn6Wuq+R56xpmNk64EbgTe7+YOr+opl1Jj8T1VZt6AzNNDNbY2YW/7yJqO0anv23FjWeVUQjJt9I3ZfpOYvPz2eBne7+0UYdNyTLfsjR3SfM7B3A94hm0X3O3X+Z1XHN7O+B7e7+TeDDwErgK/FneZe7Xwo8B/iMmU0SfbCvdfdFaZznGee7zOxSYILoYvqVGcYC0YX6L3o83SvWsHNWi5ltI5qp12dmu4G/c/fPZnFcoBXA3T8NfADoBT4Zv8cmPKrSPgDcFN/XAnzB3W/OMM7XA283swngMHBZ1evbyFgAXgvc4u4jqV9t6DmrYQvwJuA+i/aVBHh/3KNdFlT6SkRElgQNOYqIyJKghCYiIkuCEpqIiCwJSmgiIrIkKKGJiMiSoIQmUoOZ9aYqqj9hZr9L3b59kY55rpldP8vj/WbWyGngIk1l2a9DE6klrpixEcDMPkhUqf8ji3zY9wP/MEtMQ2b2uJltcfefLnIsIk1HPTSROpnZofi/W83sR2b2ZYv2XrvWov3F7or3xDotfl6/mX3NzO6O/22p8Tc7gXPc/d749ktSPcL/SSpQENUwvKJB/6siTUUJTeTobADeDZxNVKXhDHffRFQb8Z3xc/4F+Ji7vwB4XfxYtUGml0n6K+Bqd98InE9UHQNge3xbRKpoyFHk6Nzt7o8DmNnDwC3x/fcRbdAKcCHw3LgkEkCXmXXGe1Yl1gJDqds/BT5qZjcAN7r77vj+vcDxx/5/Q6T5KaGJHJ2x1M+TqduTTH2+csAL3f0wMzsMtCc33P1aM/sOcAlwh5ld6O6/ip8z298RWbY05Ciy+G4B3pHcMLONNZ6zE3hW6jmnuft97v4homHGM+OHziDDqvciIVNCE1l87wIGLdrR+wHgbdVPiHtfq1KTP64xs/vN7F6iHlmyk/RLge80ImiRZqNq+yKBMLO/AA66+2xr0X5MtBHngcZFJtIc1EMTCcenmH5Nbhoz6wc+qmQmUpt6aCIisiSohyYiIkuCEpqIiCwJSmgiIrIkKKGJiMiSoIQmIiJLwv8Dtdfja4+rgYoAAAAASUVORK5CYII=\n",
      "text/plain": [
       "<Figure size 432x288 with 1 Axes>"
      ]
     },
     "metadata": {
      "needs_background": "light"
     },
     "output_type": "display_data"
    }
   ],
   "source": [
    "plot_dataset(datasaver.dataset)"
   ]
  },
  {
   "cell_type": "markdown",
   "metadata": {},
   "source": [
    "Check compliance: For the values which are compliant the output is one and for others it is zero. A quick to visualize of your measurements are compliant is to plot the compliance data and look if any value of zero."
   ]
  },
  {
   "cell_type": "code",
   "execution_count": 22,
   "metadata": {},
   "outputs": [
    {
     "name": "stdout",
     "output_type": "stream",
     "text": [
      "All measurements are normal\n"
     ]
    }
   ],
   "source": [
    "data_compliance = b1500.smu1.sampling_measurement_trace.compliance()"
   ]
  },
  {
   "cell_type": "code",
   "execution_count": 23,
   "metadata": {},
   "outputs": [
    {
     "data": {
      "image/png": "iVBORw0KGgoAAAANSUhEUgAAAYsAAAEKCAYAAADjDHn2AAAABHNCSVQICAgIfAhkiAAAAAlwSFlzAAALEgAACxIB0t1+/AAAADl0RVh0U29mdHdhcmUAbWF0cGxvdGxpYiB2ZXJzaW9uIDMuMC4zLCBodHRwOi8vbWF0cGxvdGxpYi5vcmcvnQurowAAFt5JREFUeJzt3XuYJXV95/H3h8sEb4jChIcw4ICOUXRR2BYRV0WyuuCN4C2yKJc1S7JeQ7wsrnnCqnGNd0WNLokTGKO4SggLiKKLCNlElEFg5CI6gko7BMYLo8h6GfjuH1Udjm13V8F0TR+636/nOU+f+lWdU9+ihv50/arqV6kqJEmayzYLXYAkafwZFpKkToaFJKmTYSFJ6mRYSJI6GRaSpE6GhSSpk2EhSepkWEiSOm230AXMl1122aVWrly50GVI0r3KZZdd9oOqWt613KIJi5UrV7J27dqFLkOS7lWSfLfPcnZDSZI6GRaSpE6GhSSpk2EhSepkWEiSOhkWkqROhoUkqZNhIUnqZFhIkjoZFpKkToaFJKmTYSFJ6mRYSJI6GRaSpE6GhSSpk2EhSepkWEiSOhkWkqROhoUkqZNhIUnqZFhIkjoZFpKkToaFJKmTYSFJ6jRYWCRZneSWJFfNMj9JTk6yPsm6JPtPm79jku8n+eBQNUqS+hnyyOJU4NA55h8GrGpfxwMfnjb/LcBFg1QmSbpbBguLqroY+NEcixwOrKnGJcBOSXYDSPJvgV2Bzw9VnySpv4U8Z7E7cOPI9CSwe5JtgHcDr1uQqiRJv2EhwyIztBXwMuC8qrpxhvm//gXJ8UnWJlm7cePGeS9QktTYbgHXPQnsMTK9AtgAPAF4UpKXAfcHliW5rapOnP4FVXUKcArAxMREDV+yJC1NCxkWZwOvSPJJ4PHApqq6CThqaoEkxwITMwWFJGnrGSwskpwOHAzskmQSOAnYHqCqPgKcBzwDWA/cDhw3VC2SpC0zWFhU1ZEd8wt4eccyp9JcgitJWkDewS1J6mRYSJI6GRaSpE6GhSSpk2EhSepkWEiSOhkWkqROhoUkqZNhIUnqZFhIkjoZFpKkToaFJKmTYSFJ6mRYSJI6GRaSpE6GhSSpk2EhSepkWEiSOhkWkqROhoUkqZNhIUnqZFhIkjoZFpKkToaFJKmTYSFJ6mRYSJI6GRaSpE6GhSSpk2EhSepkWEiSOnWGRZJ3JNkxyfZJLkjygyQv3hrFSZLGQ58ji6dX1U+AZwGTwMOB13V9KMnqJLckuWqW+UlycpL1SdYl2b9tf2ySLye5um3/g7uxPZKkAfQJi+3bn88ATq+qH/X87lOBQ+eYfxiwqn0dD3y4bb8dOLqqHtV+/n1Jduq5TknSALbrscw5Sb4B/D/gZUmWAz/v+lBVXZxk5RyLHA6sqaoCLkmyU5LdquqbI9+xIcktwHLg1h61SpIG0HlkUVUnAk8AJqrqV8DPaH7Rb6ndgRtHpifbtn+V5ABgGfDteVifJOke6jyySHL0yPvRWWu2cN2Zoa1G1rUb8DHgmKq6c5bajqfpwmLPPffcwnIkSbPp0w31uJH3OwC/B3yNLQ+LSWCPkekVwAaAJDsCnwH+rKoume0LquoU4BSAiYmJmm05SdKW6QyLqnrl6HSSB9L8xb+lzgZekeSTwOOBTVV1U5JlwD/QnM/49DysR5K0hfocWUx3O80VTHNKcjpwMLBLkkngJNorq6rqI8B5NFdYrW+/87j2oy8EngzsnOTYtu3YqrriHtQqSZoHfc5ZnMNd5xK2AfYBOv/ir6ojO+YX8PIZ2v8O+Luu75ckbT19jizeNfJ+M/DdqpocqB5J0hjqc1PeM6rqovb1T1U1meTtg1cmSRobfcLiaTO0HTbfhUiSxtes3VBJ/gvwMmDvJOtGZj0A+KehC5MkjY+5zll8Avgs8DbgxJH2n96N8aEkSYvArGFRVZuATcCRAEl+m+amvPsnuX9VfW/rlChJWmh9nmfx7CTfAm4ALgK+Q3PEIUlaIvqc4P4L4EDgm1W1F81wH56zkKQlpE9Y/Kqqfghsk2SbqroQeOzAdUmSxkifm/JuTXJ/4GLg4+3zJTYPW5YkaZz0ObI4nGbsphOAz9E8W+JZQxYlSRovfcLiz6vqzqraXFWnVdXJwH8dujBJ0vjwDm5JUqc+d3A/1Du4JWlp8w5uSVKnWbuhqmpTVX0H+DPgX6rqu8BewIuT7LSV6pMkjYE+5yz+HrgjycOAj9IExicGrUqSNFb6hMWdVbUZeC7wvqo6Adht2LIkSeOk1x3cSY4EjgbObdu2H64kSdK46RMWxwFPAN5aVTck2QufkS1JS0rncB9VdQ3wqpHpG4C/HLIoSdJ46XNkIUla4gwLSVKn3mGR5H5DFiJJGl99npR3UJJrgGvb6cck+avBK5MkjY0+RxbvBf4D8EOAqroSePKQRUmSxkuvbqiqunFa0x0D1CJJGlN9npR3Y5KDgEqyjOYy2muHLUuSNE76HFn8MfByYHdgkub52y8fsihJ0njpc1PeD4CjtkItkqQx1edqqNNGhyRP8qAkq3t8bnWSW5JcNcv8JDk5yfok65LsPzLvmCTfal/H9N0YSdIw+nRD7VtVt05NVNWPgf16fO5U4NA55h8GrGpfxwMfBkjyYOAk4PHAAcBJSR7UY32SpIH0CYttRn9Zt7/M+3RfXQzM9US9w4E11bgE2CnJbjSX6X6hqn7UBtMXmDt0JEkD63M11LuBf05yRjv9AuCt87Du3YHRS3In27bZ2gfzpnOu5poNPxlyFZI0mH1+Z0dOevajBl1HnyOENUkuA54KBHhuOxLtlspMq5uj/Te/IDmepguLPffccx5KkiTNpM+RBcA3gB9PLZ9kz6r63hauexLYY2R6BbChbT94WvuXZvqCqjoFOAVgYmJixkDpY+hElqR7uz5XQ70SuJnm3MG5wGe464l5W+Js4Oj2qqgDgU1VdRNwPvD09qqrBwFPb9skSQukz5HFq4Hfraof3p0vTnI6zRHCLkkmaa5w2h6gqj4CnAc8A1gP3E7zRD6q6kdJ3gJc2n7Vm6tqrhPlkqSB9RruA9h0d7+4qo7smF/Mcid4Va0GOu/lkCRtHX3C4nrgS0k+A/xiqrGq3jNYVZKksdInLL7Xvpa1L0nSEtPn0tk3bY1CJEnjqzMskiwHXg88Cthhqr2qDhmwLknSGOkz3MfHae6z2At4E/Ad7rpSSZK0BPQJi52r6qPAr6rqoqr6T8CBA9clSRojfU5w/6r9eVOSZ9LcZb1iuJIkSeOmT1j8RZIHAq8BPgDsCJwwaFWSpLHS52qoqaE9NtEMJihJWmJmDYskr6+qdyT5ADOM+lpVrxq0MknS2JjryOLa9ufarVGIJGl8zRoWVXVO+/O0rVeOJGkczdUNdQ6zPHQIoKqeM0hFkqSxM1c31Lu2WhWSpLE2VzfURVPvkywDHkFzpHFdVf1yK9QmSRoTfcaGeibwEeDbNM/H3ivJH1XVZ4cuTpI0HvrclPdu4KlVtR4gyUNpHq1qWEjSEtFnbKhbpoKidT1wy0D1SJLGUJ8ji6uTnAd8iuacxQuAS5M8F6CqzhywPknSGOgTFjsANwNPaac3Ag8Gnk0THoaFJC1yfcaGOm5rFCJJGl99robaC3glsHJ0eW/Kk6Slo0831FnAR4FzgDuHLUeSNI76hMXPq+rkwSuRJI2tPmHx/iQnAZ8HfjHVWFVfG6wqSdJY6RMW/wZ4CXAId3VDVTstSVoC+oTFEcDejgclSUtXnzu4rwR2GroQSdL46nNksSvwjSSX8uvnLLx0VpKWiD5hcdLgVUiSxlqfO7gvSrIr8Li26atV5UCCkrSEdJ6zSPJC4Ks0Awi+EPhKkuf3+fIkhya5Lsn6JCfOMP8hSS5Isi7Jl5KsGJn3jiRXJ7k2yclJ0n+zJEnzqU831BuBx00dTSRZDvwf4Iy5PpRkW+BDwNOASZqRas+uqmtGFnsXsKaqTktyCPA24CVJDgKeCOzbLvd/aQYy/FLfDZMkzZ8+V0NtM63b6Yc9P3cAsL6qrm8vu/0kcPi0ZfYBLmjfXzgyv2hGu10G/BawPc3It5KkBdDnl/7nkpyf5Ngkx9L/KXm7AzeOTE+2baOuBJ7Xvj8CeECSnavqyzThcVP7Or+qru2xTknSADrDoqpeB/xPmi6hxwCnVNXre3z3TOcYatr0a4GnJLmcppvp+8DmJA8DHgmsoAmYQ5I8+TdWkByfZG2StRs3buxRkiTpnpg1LJI8LMkToXkaXlX9aVWdAPywfQ53l0lgj5HpFcCG0QWqakNVPbeq9qM5N0JVbaI5yrikqm6rqttojmQOnL6CqjqlqiaqamL58uU9SpIk3RNzHVm8D/jpDO23t/O6XAqsSrJXkmXAi4CzRxdIskuSqRreAKxu33+P5ohjuyTb0xx12A0lSQtkrrBYWVXrpjdW1VqaByHNqao2A68Azqf5Rf+pqro6yZuTTN39fTBwXZJv0twp/ta2/Qzg28DXac5rXFlV5/TaIknSvJvr0tkd5ph3nz5fXlXnAedNa/vzkfdnMMMluFV1B/BHfdYhSRreXEcWlyb5z9Mbk7wUuGy4kiRJ42auI4s/Af4hyVHcFQ4TNPc+HDF0YZKk8TFrWFTVzcBBSZ4KPLpt/kxVfXGrVCZJGht9BhK8kOYGOUnSEtXnDm5J0hJnWEiSOhkWkqROhoUkqZNhIUnqZFhIkjoZFpKkToaFJKmTYSFJ6mRYSJI6GRaSpE6GhSSpk2EhSepkWEiSOhkWkqROhoUkqZNhIUnqZFhIkjoZFpKkToaFJKmTYSFJ6mRYSJI6GRaSpE6GhSSpk2EhSepkWEiSOg0aFkkOTXJdkvVJTpxh/kOSXJBkXZIvJVkxMm/PJJ9Pcm2Sa5KsHLJWSdLsBguLJNsCHwIOA/YBjkyyz7TF3gWsqap9gTcDbxuZtwZ4Z1U9EjgAuGWoWiVJcxvyyOIAYH1VXV9VvwQ+CRw+bZl9gAva9xdOzW9DZbuq+gJAVd1WVbcPWKskaQ5DhsXuwI0j05Nt26grgee1748AHpBkZ+DhwK1JzkxyeZJ3tkcqkqQFMGRYZIa2mjb9WuApSS4HngJ8H9gMbAc8qZ3/OGBv4NjfWEFyfJK1SdZu3LhxHkuXJI0aMiwmgT1GplcAG0YXqKoNVfXcqtoPeGPbtqn97OVtF9Zm4Cxg/+krqKpTqmqiqiaWL18+1HZI0pI3ZFhcCqxKsleSZcCLgLNHF0iyS5KpGt4ArB757IOSTCXAIcA1A9YqSZrDYGHRHhG8AjgfuBb4VFVdneTNSZ7TLnYwcF2SbwK7Am9tP3sHTRfUBUm+TtOl9ddD1SpJmluqpp9GuHeamJiotWvXLnQZknSvkuSyqproWs47uCVJnQwLSVInw0KS1MmwkCR1MiwkSZ0MC0lSJ8NCktTJsJAkdTIsJEmdDAtJUifDQpLUybCQJHUyLCRJnQwLSVInw0KS1MmwkCR1MiwkSZ0MC0lSJ8NCktTJsJAkdTIsJEmdDAtJUifDQpLUybCQJHUyLCRJnVJVC13DvEiyEfjuFnzFLsAP5qmce4uluM2wNLd7KW4zLM3tvrvb/JCqWt610KIJiy2VZG1VTSx0HVvTUtxmWJrbvRS3GZbmdg+1zXZDSZI6GRaSpE6GxV1OWegCFsBS3GZYmtu9FLcZluZ2D7LNnrOQJHXyyEKS1GnJh0WSQ5Ncl2R9khMXup6hJNkjyYVJrk1ydZJXt+0PTvKFJN9qfz5ooWudb0m2TXJ5knPb6b2SfKXd5v+VZNlC1zjfkuyU5Iwk32j3+RMW+75OckL7b/uqJKcn2WEx7uskq5PckuSqkbYZ920aJ7e/39Yl2f+erndJh0WSbYEPAYcB+wBHJtlnYasazGbgNVX1SOBA4OXttp4IXFBVq4AL2unF5tXAtSPTbwfe227zj4GXLkhVw3o/8LmqegTwGJrtX7T7OsnuwKuAiap6NLAt8CIW574+FTh0Wtts+/YwYFX7Oh748D1d6ZIOC+AAYH1VXV9VvwQ+CRy+wDUNoqpuqqqvte9/SvPLY3ea7T2tXew04PcXpsJhJFkBPBP4m3Y6wCHAGe0ii3GbdwSeDHwUoKp+WVW3ssj3NbAdcJ8k2wH3BW5iEe7rqroY+NG05tn27eHAmmpcAuyUZLd7st6lHha7AzeOTE+2bYtakpXAfsBXgF2r6iZoAgX47YWrbBDvA14P3NlO7wzcWlWb2+nFuM/3BjYCf9t2v/1NkvuxiPd1VX0feBfwPZqQ2ARcxuLf11Nm27fz9jtuqYdFZmhb1JeHJbk/8PfAn1TVTxa6niEleRZwS1VdNto8w6KLbZ9vB+wPfLiq9gN+xiLqcppJ20d/OLAX8DvA/Wi6YKZbbPu6y7z9e1/qYTEJ7DEyvQLYsEC1DC7J9jRB8fGqOrNtvnnqsLT9ectC1TeAJwLPSfIdmi7GQ2iONHZquypgce7zSWCyqr7STp9BEx6LeV//e+CGqtpYVb8CzgQOYvHv6ymz7dt5+x231MPiUmBVe8XEMpoTYmcvcE2DaPvqPwpcW1XvGZl1NnBM+/4Y4H9v7dqGUlVvqKoVVbWSZt9+saqOAi4Ent8utqi2GaCq/gW4Mcnvtk2/B1zDIt7XNN1PBya5b/tvfWqbF/W+HjHbvj0bOLq9KupAYNNUd9XdteRvykvyDJq/NrcFVlfVWxe4pEEk+XfAPwJf567++/9Gc97iU8CeNP/DvaCqpp88u9dLcjDw2qp6VpK9aY40HgxcDry4qn6xkPXNtySPpTmpvwy4HjiO5o/DRbuvk7wJ+AOaK/8uB/6Qpn9+Ue3rJKcDB9OMLnszcBJwFjPs2zY4P0hz9dTtwHFVtfYerXeph4UkqdtS74aSJPVgWEiSOhkWkqROhoUkqZNhIUnqZFhoUUpSST42Mr1dko1TI88udklWJvmPC12HFg/DQovVz4BHJ7lPO/004PsLUcjIHcRb00rAsNC8MSy0mH2WZsRZgCOB06dmJLlf+1yAS9vB9g5v21cm+cckX2tfB7XtuyW5OMkV7fMSntS23zbync9Pcmr7/tQk70lyIfD2OdZ3bJKzkpyT5IYkr0jyp+0ylyR5cLvcQ5N8LsllbX2PGFnPyUn+Ocn1SabuVv5L4EltvSckeVSSr7bT65KsGuy/uhanqvLla9G9gNuAfWnGRdoBuILmrtdz2/n/g+ZuXoCdgG/SDD53X2CHtn0VsLZ9/xrgje37bYEHTK1nZJ3PB05t358KnAts27G+Y4H1wAOA5TSjpf5xu9x7aQZ8hOYZBava94+nGbpkaj2fpvnDbx+aIfcZ3dZ2+gPAUe37ZcB9Fnof+bp3vRbi8FjaKqpqXTsc+5HAedNmP51mkMHXttM70AyVsAH4YDtcxh3Aw9v5lwKr28EYz6qqK3qU8OmquqNjfQAXVvOMkZ8m2QSc07Z/Hdi3HSn4IODTzegNAPzWyHrOqqo7gWuS7DpLLV8G3tg+3+PMqvpWj/qlf2VYaLE7m+Y5BwfTPMtiSoDnVdV1owsn+e804+08huav9Z9D88CZJE+m6db6WJJ3VtUafn245x2mrftnPdb3eGB0rKI7R6bvpPl/dBua5zI8dpZtHP38TENSU1WfSPKVtv7zk/xhVX1xlu+TfoPnLLTYrQbeXFVfn9Z+PvDKdqA1kuzXtj8QuKn9S/0lNF1OJHkIzbMx/ppm9N6pZxnfnOSRSbYBjpijjtnW16ma547ckOQF7WeT5DEdH/spTdcW7Wf2Bq6vqpNpAnTfvuuXwLDQIldVk1X1/hlmvQXYHliX5sH3b2nb/wo4JsklNF1QU0cHBwNXJLkceB7NM66heajQucAXaZ7QNpvZ1tfXUcBLk1wJXE3343/XAZuTXJnkBJrRWK9KcgXwCGDN3Vy/ljhHnZUkdfLIQpLUybCQJHUyLCRJnQwLSVInw0KS1MmwkCR1MiwkSZ0MC0lSp/8PEVxnqBUzNDsAAAAASUVORK5CYII=\n",
      "text/plain": [
       "<Figure size 432x288 with 1 Axes>"
      ]
     },
     "metadata": {
      "needs_background": "light"
     },
     "output_type": "display_data"
    }
   ],
   "source": [
    "plt.plot(data_compliance)\n",
    "plt.xlabel('Measurements')\n",
    "_ = plt.ylabel('Compliance status')"
   ]
  },
  {
   "cell_type": "markdown",
   "metadata": {},
   "source": [
    "The channel number of the measured data can be obtained in the following way. "
   ]
  },
  {
   "cell_type": "code",
   "execution_count": 24,
   "metadata": {},
   "outputs": [
    {
     "data": {
      "text/plain": [
       "['CH1', 'CH1', 'CH1', 'CH1', 'CH1']"
      ]
     },
     "execution_count": 24,
     "metadata": {},
     "output_type": "execute_result"
    }
   ],
   "source": [
    "data_channel = b1500.smu1.sampling_measurement_trace.data.channel\n",
    "data_channel[:5]"
   ]
  },
  {
   "cell_type": "markdown",
   "metadata": {},
   "source": [
    "If you want to know the type of the measured data, for ex 'I' or 'V' the following method can be used."
   ]
  },
  {
   "cell_type": "code",
   "execution_count": 25,
   "metadata": {},
   "outputs": [
    {
     "data": {
      "text/plain": [
       "['I', 'I', 'I', 'I', 'I']"
      ]
     },
     "execution_count": 25,
     "metadata": {},
     "output_type": "execute_result"
    }
   ],
   "source": [
    "data_type = b1500.smu1.sampling_measurement_trace.data.type\n",
    "data_type[:5]"
   ]
  },
  {
   "cell_type": "markdown",
   "metadata": {},
   "source": [
    "The measurement status can be obtained using:"
   ]
  },
  {
   "cell_type": "code",
   "execution_count": 26,
   "metadata": {},
   "outputs": [
    {
     "data": {
      "text/plain": [
       "['N', 'N', 'N', 'N', 'N']"
      ]
     },
     "execution_count": 26,
     "metadata": {},
     "output_type": "execute_result"
    }
   ],
   "source": [
    "data_status = b1500.smu1.sampling_measurement_trace.data.status\n",
    "data_status[:5]"
   ]
  },
  {
   "cell_type": "markdown",
   "metadata": {},
   "source": [
    "The variable 'data_status' is a list of strings of measurement status for each data point. One can look at the meaning of the statuses in `constants.ComplianceStatus` class. It enlists meaning of all possible measurement status. For example: in case the measurement status is 'C' its meaning can be found as following."
   ]
  },
  {
   "cell_type": "code",
   "execution_count": 27,
   "metadata": {},
   "outputs": [
    {
     "data": {
      "text/plain": [
       "<ComplianceStatus.N: 'No status error occurred.'>"
      ]
     },
     "execution_count": 27,
     "metadata": {},
     "output_type": "execute_result"
    }
   ],
   "source": [
    "constants.ComplianceStatus.N"
   ]
  },
  {
   "cell_type": "code",
   "execution_count": 28,
   "metadata": {},
   "outputs": [
    {
     "data": {
      "text/plain": [
       "<ComplianceStatus.C: 'Reached compliance limit.'>"
      ]
     },
     "execution_count": 28,
     "metadata": {},
     "output_type": "execute_result"
    }
   ],
   "source": [
    "constants.ComplianceStatus.C"
   ]
  },
  {
   "cell_type": "markdown",
   "metadata": {},
   "source": [
    "### Performing phase compensation"
   ]
  },
  {
   "cell_type": "markdown",
   "metadata": {},
   "source": [
    "Before performing phase compensation make sure that all the channel outputs are enabled else instrument throws an error. "
   ]
  },
  {
   "cell_type": "code",
   "execution_count": 29,
   "metadata": {},
   "outputs": [],
   "source": [
    "b1500.cmu1.enable_outputs()"
   ]
  },
  {
   "cell_type": "markdown",
   "metadata": {},
   "source": [
    "Also the phase compensation mode must set to manual. These two are the requirements for running the phase compensation.  "
   ]
  },
  {
   "cell_type": "code",
   "execution_count": 30,
   "metadata": {},
   "outputs": [],
   "source": [
    "b1500.cmu1.phase_compensation_mode(constants.ADJ.Mode.MANUAL)"
   ]
  },
  {
   "cell_type": "markdown",
   "metadata": {},
   "source": [
    "Now the phase compensation can be performed as following. There three possible outputs after the phase compensation \n",
    " - Passed \n",
    " - Failed \n",
    " - Aborted. "
   ]
  },
  {
   "cell_type": "code",
   "execution_count": 31,
   "metadata": {},
   "outputs": [
    {
     "data": {
      "text/plain": [
       "<Response.PASSED: 0>"
      ]
     },
     "execution_count": 31,
     "metadata": {},
     "output_type": "execute_result"
    }
   ],
   "source": [
    "b1500.cmu1.phase_compensation()"
   ]
  },
  {
   "cell_type": "markdown",
   "metadata": {},
   "source": [
    "To perform correction data measurement. The argument of this function requires frequency to be added in Hz. The correction data will be invalid after this command. "
   ]
  },
  {
   "cell_type": "code",
   "execution_count": 32,
   "metadata": {},
   "outputs": [],
   "source": [
    "b1500.cmu1.correction_data_measurement(3000)"
   ]
  },
  {
   "cell_type": "markdown",
   "metadata": {},
   "source": [
    "You can obtain the frequency stored in the list for the correction data measurement in the following way"
   ]
  },
  {
   "cell_type": "code",
   "execution_count": 33,
   "metadata": {},
   "outputs": [
    {
     "data": {
      "text/plain": [
       "'5'"
      ]
     },
     "execution_count": 33,
     "metadata": {},
     "output_type": "execute_result"
    }
   ],
   "source": [
    "b1500.cmu1.correction_data_measurement()"
   ]
  },
  {
   "cell_type": "markdown",
   "metadata": {},
   "source": [
    "You can disable the open/short/load correction function and clears the frequency list for the correction data measurement using the following command. The correction data will be invalid after this command."
   ]
  },
  {
   "cell_type": "code",
   "execution_count": 34,
   "metadata": {},
   "outputs": [],
   "source": [
    "b1500.cmu1.clear_freq_list(constants.CLCORR.Mode.CLEAR_ONLY)"
   ]
  },
  {
   "cell_type": "markdown",
   "metadata": {},
   "source": [
    "To abort the measruement . You can use the following command. "
   ]
  },
  {
   "cell_type": "code",
   "execution_count": 35,
   "metadata": {},
   "outputs": [],
   "source": [
    "b1500.cmu1.abort()"
   ]
  },
  {
   "cell_type": "markdown",
   "metadata": {},
   "source": [
    "### SMU sourcing and measuring\n",
    "The simplest measurement one can do with the B1500 are *High Speed Spot Measurements*. They work independent of the selected *Measurement Mode*.\n",
    "\n",
    "The `voltage` and `current` Qcodes Parameters that the SMU High Level driver exposes will execute *High Speed Spot* measurements. Additionally, there are functions that let the user specify the output/measure ranges, and compliance limits.\n",
    "\n",
    "To source a voltage/current do the following:\n",
    "  1. Configure source range, and (optionally) compliance settings\n",
    "  2. Enable the channel\n",
    "  3. Force the desired voltage\n",
    "  4. (optionally) Disable the channel\n",
    "\n",
    "**Note: The source settings (Step 1) are persistent until changed again. So for sucessive measurements the configuration can be omitted.**"
   ]
  },
  {
   "cell_type": "code",
   "execution_count": 36,
   "metadata": {},
   "outputs": [],
   "source": [
    "b1500.smu1.enable_outputs()\n",
    "\n",
    "b1500.smu1.source_config(output_range=constants.VOutputRange.AUTO,\n",
    "                         compliance=0.1)\n",
    "\n",
    "b1500.smu1.voltage(1.5)"
   ]
  },
  {
   "cell_type": "markdown",
   "metadata": {},
   "source": [
    "To measure do the following:\n",
    "  1. Configure the measure range\n",
    "  2. Enable the channel (if not yet enabled)\n",
    "  3. Do the measurement\n",
    "  4. (optionally) Disable the channel\n",
    "\n",
    "**Note: The measure settings (Step 1) are persistent until changed again. So for sucessive measurements the configuration can be omitted.**"
   ]
  },
  {
   "cell_type": "code",
   "execution_count": 37,
   "metadata": {},
   "outputs": [],
   "source": [
    "b1500.smu1.measure_config(measure_range=constants.IMeasRange.FIX_100uA)\n",
    "\n",
    "b1500.smu1.enable_outputs()\n",
    "\n",
    "cur = b1500.smu1.current()\n",
    "\n",
    "b1500.smu1.disable_outputs()"
   ]
  },
  {
   "cell_type": "markdown",
   "metadata": {},
   "source": [
    "### Setting up ADCs to NPLC mode\n",
    "\n",
    "Both the mainframe driver and SMU driver implement convenience methods for controlling integration time of the *High Speed Spot* measurement, which allow setting ADC type, and setting the frequenty used NPLC mode."
   ]
  },
  {
   "cell_type": "markdown",
   "metadata": {},
   "source": [
    "Use the following methods on the mainframe instance to set up the ADCs to NPLC mode:"
   ]
  },
  {
   "cell_type": "code",
   "execution_count": 38,
   "metadata": {},
   "outputs": [],
   "source": [
    "# Set the high-speed ADC to NPLC mode,\n",
    "# and optionally specify the number of PLCs as an arugment\n",
    "# (refer to the docstring and the user manual for more information)\n",
    "b1500.use_nplc_for_high_speed_adc(n=1)\n",
    "\n",
    "# Set the high-resolution ADC to NPLC mode,\n",
    "# and optionally specify the number of PLCs as an arugment\n",
    "# (refer to the docstring and the user manual for more information)\n",
    "b1500.use_nplc_for_high_resolution_adc(n=5)"
   ]
  },
  {
   "cell_type": "markdown",
   "metadata": {},
   "source": [
    "And then use the following methods on the SMU instances to use particular ADC for the particular SMU:"
   ]
  },
  {
   "cell_type": "code",
   "execution_count": 39,
   "metadata": {},
   "outputs": [],
   "source": [
    "# Use high-speed ADC \n",
    "# with the settings defined above\n",
    "# for the SMU 1\n",
    "b1500.smu1.use_high_speed_adc()\n",
    "\n",
    "# Use high-resoultion ADC \n",
    "# with the settings defined above\n",
    "# for the SMU 2\n",
    "b1500.smu2.use_high_resolution_adc()"
   ]
  },
  {
   "cell_type": "markdown",
   "metadata": {},
   "source": [
    "## Low Level Interface\n",
    "\n",
    "The Low Level Interface provides a wrapper around the FLEX command set. Multiple commands can be assembled in a sequence. Finally, the command sequence is compiled into a command string, which then can be sent to the instrument. \n",
    "\n",
    "Only some very minimal checks are done to the command string. For example some commands have to be the *last* command in a sequence of commands because the fill the output queue. Adding additional commands after that is not allowed.\n",
    "\n",
    "As an example, a \"voltage source + current measurement\" is done, similar as was done above with the high level interface."
   ]
  },
  {
   "cell_type": "code",
   "execution_count": 40,
   "metadata": {},
   "outputs": [],
   "source": [
    "mb = MessageBuilder()\n",
    "\n",
    "mb.cn(channels=[1])\n",
    "mb.dv(chnum=1,\n",
    "      voltage=1.5,\n",
    "      v_range=constants.VOutputRange.AUTO,\n",
    "      i_comp=0.1)\n",
    "mb.ti(chnum=1,\n",
    "      i_range=constants.IMeasRange.FIX_100uA)\n",
    "mb.cl(channels=[1])\n",
    "\n",
    "# Compiles the sequence of FLEX commands into a message string.\n",
    "message_string = mb.message"
   ]
  },
  {
   "cell_type": "code",
   "execution_count": 41,
   "metadata": {},
   "outputs": [
    {
     "name": "stdout",
     "output_type": "stream",
     "text": [
      "CN 1;DV 1,0,1.5,0.1;TI 1,-16;CL 1\n"
     ]
    }
   ],
   "source": [
    "print(message_string)"
   ]
  },
  {
   "cell_type": "markdown",
   "metadata": {},
   "source": [
    "The message string can be sent to the instrument. To parse the response of this spot measurement command, use the `KeysightB1500.parse_spot_measurement_response` static method.\n",
    "\n",
    "`parse_spot_measurement_response` will return a `dict` that contains the measurement value together with the measurement channel, info on what was measured (current, voltage, capacitance, ...), and status information. For a detailed description, see the user manual."
   ]
  },
  {
   "cell_type": "code",
   "execution_count": 42,
   "metadata": {},
   "outputs": [
    {
     "data": {
      "text/plain": [
       "{'status': 'N', 'chnr': 'A', 'dtype': 'I', 'value': 0.0}"
      ]
     },
     "execution_count": 42,
     "metadata": {},
     "output_type": "execute_result"
    }
   ],
   "source": [
    "response = b1500.ask(message_string)\n",
    "\n",
    "KeysightB1500.parse_spot_measurement_response(response)"
   ]
  },
  {
   "cell_type": "markdown",
   "metadata": {},
   "source": [
    "The `MessageBuilder` object can be cleared, which allows the object to be reused to generate a new message string."
   ]
  },
  {
   "cell_type": "code",
   "execution_count": 43,
   "metadata": {},
   "outputs": [
    {
     "data": {
      "text/plain": [
       "''"
      ]
     },
     "execution_count": 43,
     "metadata": {},
     "output_type": "execute_result"
    }
   ],
   "source": [
    "mb.clear_message_queue()\n",
    "# This will produce empty string because MessageBuilder buffer was cleared\n",
    "mb.message"
   ]
  },
  {
   "cell_type": "markdown",
   "metadata": {},
   "source": [
    "The `MessageBuilder` provides a *fluent* interface, which means every call on the `MessageBuilder` object always returns the object itself, with the exeption of `MessageBuilder.message` which **returns the compiled message string**.\n",
    "\n",
    "This means that the same message as in the first example could've been assembled like this:"
   ]
  },
  {
   "cell_type": "code",
   "execution_count": 44,
   "metadata": {},
   "outputs": [
    {
     "data": {
      "text/plain": [
       "{'status': 'N', 'chnr': 'A', 'dtype': 'I', 'value': 0.0}"
      ]
     },
     "execution_count": 44,
     "metadata": {},
     "output_type": "execute_result"
    }
   ],
   "source": [
    "response = b1500.ask(\n",
    "    MessageBuilder()\n",
    "    .cn(channels=[1])\n",
    "    .dv(\n",
    "        chnum=1,\n",
    "        voltage=1.5,\n",
    "        v_range=constants.VOutputRange.AUTO,\n",
    "        i_comp=0.1,\n",
    "    )\n",
    "    .ti(chnum=1, i_range=constants.IMeasRange.FIX_100uA)\n",
    "    .cl(channels=[1])\n",
    "    .message\n",
    ")\n",
    "\n",
    "KeysightB1500.parse_spot_measurement_response(response)"
   ]
  },
  {
   "cell_type": "code",
   "execution_count": null,
   "metadata": {},
   "outputs": [],
   "source": []
  }
 ],
 "metadata": {
  "kernelspec": {
   "display_name": "Python 3",
   "language": "python",
   "name": "python3"
  },
  "language_info": {
   "codemirror_mode": {
    "name": "ipython",
    "version": 3
   },
   "file_extension": ".py",
   "mimetype": "text/x-python",
   "name": "python",
   "nbconvert_exporter": "python",
   "pygments_lexer": "ipython3",
   "version": "3.6.9"
  },
  "nbsphinx": {
   "execute": "never"
  },
  "toc": {
   "base_numbering": 1,
   "nav_menu": {},
   "number_sections": true,
   "sideBar": true,
   "skip_h1_title": false,
   "title_cell": "Table of Contents",
   "title_sidebar": "Contents",
   "toc_cell": false,
   "toc_position": {},
   "toc_section_display": true,
   "toc_window_display": false
  },
  "varInspector": {
   "cols": {
    "lenName": 16,
    "lenType": 16,
    "lenVar": 40
   },
   "kernels_config": {
    "python": {
     "delete_cmd_postfix": "",
     "delete_cmd_prefix": "del ",
     "library": "var_list.py",
     "varRefreshCmd": "print(var_dic_list())"
    },
    "r": {
     "delete_cmd_postfix": ") ",
     "delete_cmd_prefix": "rm(",
     "library": "var_list.r",
     "varRefreshCmd": "cat(var_dic_list()) "
    }
   },
   "types_to_exclude": [
    "module",
    "function",
    "builtin_function_or_method",
    "instance",
    "_Feature"
   ],
   "window_display": false
  }
 },
 "nbformat": 4,
 "nbformat_minor": 2
}<|MERGE_RESOLUTION|>--- conflicted
+++ resolved
@@ -515,11 +515,23 @@
    "cell_type": "markdown",
    "metadata": {},
    "source": [
-<<<<<<< HEAD
+    "Set the averaging to 1 otherwise the measurement takes 10 times more time. "
+   ]
+  },
+  {
+   "cell_type": "code",
+   "execution_count": null,
+   "metadata": {},
+   "outputs": [],
+   "source": [
+    "b1500.use_nplc_for_high_speed_adc(n=1)"
+   ]
+  },
+  {
+   "cell_type": "markdown",
+   "metadata": {},
+   "source": [
     "Set the operation mode and the setup parameter of the A/D converter (ADC) for each ADC type. By default the ADC is set tio 'high speed' type, mode is set set to 'manual' and the number of averaging is set to 1. "
-=======
-    "Set the averaging to 1 otherwise the measurement takes 10 times more time. "
->>>>>>> bf9d9379
    ]
   },
   {
@@ -528,22 +540,14 @@
    "metadata": {},
    "outputs": [],
    "source": [
-<<<<<<< HEAD
     "b1500.smu1.set_adc_type_mode_and_coeff()"
-=======
-    "b1500.use_nplc_for_high_speed_adc(n=1)"
->>>>>>> bf9d9379
-   ]
-  },
-  {
-   "cell_type": "markdown",
-   "metadata": {},
-   "source": [
-<<<<<<< HEAD
+   ]
+  },
+  {
+   "cell_type": "markdown",
+   "metadata": {},
+   "source": [
     "Set the voltage"
-=======
-    "Set SMU voltage"
->>>>>>> bf9d9379
    ]
   },
   {
